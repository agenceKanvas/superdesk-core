# -*- coding: utf-8; -*-
#
# This file is part of Superdesk.
#
# Copyright 2013, 2014 Sourcefabric z.u. and contributors.
#
# For the full copyright and license information, please see the
# AUTHORS and LICENSE files distributed with this source code, or
# at https://www.sourcefabric.org/superdesk/license

import hashlib
from datetime import timedelta
from superdesk.utc import utcnow
from bson.json_util import dumps
from flask.ext.mail import Message
from superdesk.celery_app import celery
from flask import current_app as app, render_template, render_template_string
from superdesk import get_resource_service


EMAIL_TIMESTAMP_RESOURCE = 'email_timestamps'


@celery.task(bind=True, max_retries=3, soft_time_limit=100)
def send_email(self, subject, sender, recipients, text_body, html_body):
    msg = Message(subject, sender=sender, recipients=recipients)
    msg.body = text_body
    msg.html = html_body
    return app.mail.send(msg)


def send_activate_account_email(doc):
    user = get_resource_service('users').find_one(req=None, _id=doc['user'])
<<<<<<< HEAD
    first_name = user['first_name']
=======
    first_name = user.get('first_name')
>>>>>>> b5d927eb
    activate_ttl = app.config['ACTIVATE_ACCOUNT_TOKEN_TIME_TO_LIVE']
    app_name = app.config['APPLICATION_NAME']
    admins = app.config['ADMINS']
    client_url = app.config['CLIENT_URL']
    url = '{}/#/reset-password?token={}'.format(client_url, doc['token'])
    hours = activate_ttl * 24
    subject = render_template("account_created_subject.txt", app_name=app_name)
    text_body = render_template("account_created.txt", app_name=app_name, user=user,
                                first_name=first_name, instance_url=client_url, expires=hours, url=url)
    html_body = render_template("account_created.html", app_name=app_name, user=user,
<<<<<<< HEAD
                                instance_url=client_url, expires=hours, url=url)
=======
                                first_name=first_name, instance_url=client_url, expires=hours, url=url)
>>>>>>> b5d927eb
    send_email.delay(subject=subject, sender=admins[0], recipients=[doc['email']],
                     text_body=text_body, html_body=html_body)


def send_user_status_changed_email(recipients, status):
    admins = app.config['ADMINS']
    app_name = app.config['APPLICATION_NAME']
    subject = render_template("account_status_changed_subject.txt", app_name=app_name, status=status)
    text_body = render_template("account_status_changed.txt", app_name=app_name, status=status)
    html_body = render_template("account_status_changed.html", app_name=app_name, status=status)
    send_email.delay(subject=subject, sender=admins[0], recipients=recipients,
                     text_body=text_body, html_body=html_body)


def send_reset_password_email(doc):
    token_ttl = app.config['RESET_PASSWORD_TOKEN_TIME_TO_LIVE']
    admins = app.config['ADMINS']
    client_url = app.config['CLIENT_URL']
    app_name = app.config['APPLICATION_NAME']
    url = '{}/#/reset-password?token={}'.format(client_url, doc['token'])
    hours = token_ttl * 24
    subject = render_template("reset_password_subject.txt")
    text_body = render_template("reset_password.txt", email=doc['email'], expires=hours, url=url, app_name=app_name)
    html_body = render_template("reset_password.html", email=doc['email'], expires=hours, url=url, app_name=app_name)
    send_email.delay(subject=subject, sender=admins[0], recipients=[doc['email']],
                     text_body=text_body, html_body=html_body)


def send_user_mentioned_email(recipients, user_name, doc, url):
    print('sending mention email to:', recipients)
    admins = app.config['ADMINS']
    app_name = app.config['APPLICATION_NAME']
    subject = render_template("user_mention_subject.txt", username=user_name)
    text_body = render_template("user_mention.txt", text=doc['text'], username=user_name, link=url, app_name=app_name)
    html_body = render_template("user_mention.html", text=doc['text'], username=user_name, link=url, app_name=app_name)
    send_email.delay(subject=subject, sender=admins[0], recipients=recipients,
                     text_body=text_body, html_body=html_body)


def get_activity_digest(value):
    h = hashlib.sha1()
    json_encoder = app.data.json_encoder_class()
    h.update(dumps(value, sort_keys=True,
                   default=json_encoder.default).encode('utf-8'))
    return h.hexdigest()


def send_activity_emails(activity, recipients):
    now = utcnow()
    message_id = get_activity_digest(activity)
    email_timestamps = app.data.get_mongo_collection(EMAIL_TIMESTAMP_RESOURCE)
    last_message_info = email_timestamps.find_one(message_id)
    resend_interval = app.config.get('EMAIL_NOTIFICATION_RESEND', 24)

    if last_message_info and last_message_info['_created'] + timedelta(hours=resend_interval) > now:
        return

    admins = app.config['ADMINS']
    app_name = app.config['APPLICATION_NAME']
    notification = render_template_string(activity.get('message'), **activity.get('data'))
    text_body = render_template("notification.txt", notification=notification, app_name=app_name)
    html_body = render_template("notification.html", notification=notification, app_name=app_name)
    subject = render_template("notification_subject.txt", notification=notification)
    send_email.delay(subject=subject, sender=admins[0], recipients=recipients,
                     text_body=text_body, html_body=html_body)
    email_timestamps.update({'_id': message_id}, {'_id': message_id, '_created': now}, upsert=True)


def send_article_killed_email(article, recipients, transmitted_at):
    admins = app.config['ADMINS']
    app_name = app.config['APPLICATION_NAME']
    place = next(iter(article.get('place') or []), '')
    if place:
        place = place.get('qcode', '')
    body = article.get('body_html', '')

    text_body = render_template("article_killed.txt", app_name=app_name, place=place, body=body)
    html_body = render_template("article_killed.html", app_name=app_name, place=place, body=body)

    send_email.delay(subject='Transmission from circuit: E_KILL_', sender=admins[0], recipients=recipients,
                     text_body=text_body, html_body=html_body)<|MERGE_RESOLUTION|>--- conflicted
+++ resolved
@@ -31,11 +31,7 @@
 
 def send_activate_account_email(doc):
     user = get_resource_service('users').find_one(req=None, _id=doc['user'])
-<<<<<<< HEAD
-    first_name = user['first_name']
-=======
     first_name = user.get('first_name')
->>>>>>> b5d927eb
     activate_ttl = app.config['ACTIVATE_ACCOUNT_TOKEN_TIME_TO_LIVE']
     app_name = app.config['APPLICATION_NAME']
     admins = app.config['ADMINS']
@@ -46,11 +42,7 @@
     text_body = render_template("account_created.txt", app_name=app_name, user=user,
                                 first_name=first_name, instance_url=client_url, expires=hours, url=url)
     html_body = render_template("account_created.html", app_name=app_name, user=user,
-<<<<<<< HEAD
-                                instance_url=client_url, expires=hours, url=url)
-=======
                                 first_name=first_name, instance_url=client_url, expires=hours, url=url)
->>>>>>> b5d927eb
     send_email.delay(subject=subject, sender=admins[0], recipients=[doc['email']],
                      text_body=text_body, html_body=html_body)
 
