# -*- coding: utf-8; -*-
#
# This file is part of Superdesk.
#
# Copyright 2013, 2014 Sourcefabric z.u. and contributors.
#
# For the full copyright and license information, please see the
# AUTHORS and LICENSE files distributed with this source code, or
# at https://www.sourcefabric.org/superdesk/license


import os
import time
import shutil
from base64 import b64encode
from datetime import datetime, timedelta
from os.path import basename
from re import findall
from urllib.parse import urlparse

<<<<<<< HEAD
import arrow
=======
import superdesk.tests as tests
from superdesk.io import registered_feeding_services
from superdesk.io.commands.update_ingest import LAST_ITEM_UPDATE
import superdesk
>>>>>>> f95fc5ee
from behave import given, when, then  # @UnresolvedImport
from bson import ObjectId
from eve.io.mongo import MongoJSONEncoder
from eve.methods.common import parse
from eve.utils import ParsedRequest
from flask import json
from wooper.assertions import (
    assert_in, assert_equal, assertions
)
from wooper.general import (
    fail_and_print_body, apply_path, parse_json_response,
    WooperAssertionError
)
from wooper.expect import (
    expect_status, expect_status_in,
    expect_json, expect_json_length,
    expect_json_contains, expect_json_not_contains,
    expect_headers_contain,
)

import superdesk
from superdesk import tests
from superdesk.io import registered_feeding_services
from superdesk.io.commands.update_ingest import LAST_ITEM_UPDATE
from superdesk import default_user_preferences, get_resource_service, utc, etree
from superdesk.io.feed_parsers import XMLFeedParser
from superdesk.utc import utcnow, get_expiry_date
from superdesk.tests import get_prefixed_url, set_placeholder
from apps.dictionaries.resource import DICTIONARY_FILE
from superdesk.filemeta import get_filemeta

external_url = 'http://thumbs.dreamstime.com/z/digital-nature-10485007.jpg'
DATETIME_FORMAT = "%Y-%m-%dT%H:%M:%S%z"


def test_json(context):
    try:
        response_data = json.loads(context.response.get_data())
    except Exception:
        fail_and_print_body(context.response, 'response is not valid json')
    context_data = json.loads(apply_placeholders(context, context.text))
    assert_equal(json_match(context_data, response_data), True,
                 msg=str(context_data) + '\n != \n' + str(response_data))
    return response_data


def test_json_with_string_field_value(context, field):
    try:
        response_data = json.loads(context.response.get_data())
    except Exception:
        fail_and_print_body(context.response, 'response is not valid json')
    context_data = json.loads(apply_placeholders(context, context.text))

    assert_equal(json_match(context_data[field], json.loads(response_data[field])), True,
                 msg=str(context_data) + '\n != \n' + str(response_data))
    return response_data


def test_key_is_present(key, context, response):
    """Test if given key is present in response.

    In case the context value is empty - "", {}, [] - it checks if it's non empty in response.

    If it's set in context to false, it will check that it's falsy/empty in response too.

    :param key
    :param context
    :param response
    """
    assert not isinstance(context[key], bool) or not response[key], \
        '"%s" should be empty or false, but it was "%s" in (%s)' % (key, response[key], response)


def test_key_is_not_present(key, response):
    """Test if given key is not present in response.

    :param key
    :param response
    """
    assert key not in response, \
        '"%s" should not be present, but it was "%s" in (%s)' % (key, response[key], response)


def assert_is_now(val, key):
    """Assert that given datetime value is now (with 5s tolerance).

    :param val: datetime
    :param key: val label - used for error reporting
    """
    now = arrow.get()
    val = arrow.get(val)
    assert val + timedelta(seconds=3) > now, '%s should be now, it is %s' % (key, val)


def json_match(context_data, response_data):
    if isinstance(context_data, dict):
        assert isinstance(response_data, dict), 'response data is not dict, but %s' % type(response_data)
        for key in context_data:
            if context_data[key] == "__none__":
                assert response_data[key] is None
                continue
            if context_data[key] == "__no_value__":
                test_key_is_not_present(key, response_data)
                continue
            if key not in response_data:
                print(key, ' not in ', response_data)
                return False
            if context_data[key] == "__any_value__":
                test_key_is_present(key, context_data, response_data)
                continue
            if context_data[key] == "__now__":
                assert_is_now(response_data[key], key)
                return True
            if not json_match(context_data[key], response_data[key]):
                return False
        return True
    elif isinstance(context_data, list):
        for item_context in context_data:
            found = False
            for item_response in response_data:
                if json_match(item_context, item_response):
                    found = True
                    break
            if not found:
                print(item_context, ' not in ', response_data)
                return False
        return True
    elif not isinstance(context_data, dict):
        if context_data != response_data:
            print('---' + str(context_data) + '---\n', ' != \n', '---' + str(response_data) + '---\n')
        return context_data == response_data


def get_fixture_path(context, fixture):
    path = context.app.settings.get('BEHAVE_TESTS_FIXTURES_PATH',
                                    os.path.join(os.path.abspath(os.path.join(os.path.dirname(__file__), '../../')),
                                                 'features', 'steps', 'fixtures'))
    return os.path.join(path, fixture)


def get_macro_path(macro):
    abspath = os.path.abspath(os.path.dirname(os.path.dirname(__file__)))
    return os.path.join(abspath, 'macros', macro)


def get_self_href(resource, context):
    assert '_links' in resource, 'expted "_links", but got only %s' % (resource)
    return resource['_links']['self']['href']


def get_res(url, context):
    response = context.client.get(get_prefixed_url(context.app, url), headers=context.headers)
    expect_status(response, 200)
    return json.loads(response.get_data())


def parse_date(datestr):
    return datetime.strptime(datestr, DATETIME_FORMAT)


def format_date(date_to_format):
    return date_to_format.strftime(DATETIME_FORMAT)


def assert_200(response):
    """Assert we get status code 200."""
    expect_status_in(response, (200, 201, 204))


def assert_404(response):
    """Assert we get status code 404."""
    assert response.status_code == 404, 'Expected 404, got %d' % (response.status_code)


def assert_ok(response):
    """Assert we get ok status within api response."""
    expect_status_in(response, (200, 201))
    expect_json_contains(response, {'_status': 'OK'})


def get_json_data(response):
    return json.loads(response.get_data())


def get_it(context):
    it = context.data[0]
    res = get_res('/%s/%s' % (context.resource, it['_id']), context)
    return get_self_href(res, context), res.get('_etag')


def if_match(context, etag):
    headers = []
    if etag:
        headers = [('If-Match', etag)]
    headers = unique_headers(headers, context.headers)
    return headers


def unique_headers(headers_to_add, old_headers):
    headers = dict(old_headers)
    for item in headers_to_add:
        headers.update({item[0]: item[1]})
    unique_headers = [(k, v) for k, v in headers.items()]
    return unique_headers


def patch_current_user(context, data):
    response = context.client.get(get_prefixed_url(context.app, '/users/%s' % context.user['_id']),
                                  headers=context.headers)
    user = json.loads(response.get_data())
    headers = if_match(context, user.get('_etag'))
    response = context.client.patch(get_prefixed_url(context.app, '/users/%s' % context.user['_id']),
                                    data=data, headers=headers)
    assert_ok(response)
    return response


def apply_placeholders(context, text):
    placeholders = getattr(context, 'placeholders', {})
    for placeholder in findall('#([^#"]+)#', text):
        if placeholder.startswith('DATE'):
            value = utcnow()
            unit = placeholder.find('+')
            if unit != -1:
                value += timedelta(days=int(placeholder[unit + 1]))
            else:
                unit = placeholder.find('-')
                if unit != -1:
                    value -= timedelta(days=int(placeholder[unit + 1]))

            value = format_date(value)
            placeholders['LAST_DATE_VALUE'] = value
        elif placeholder not in placeholders:
            try:
                resource_name, field_name = placeholder.split('.', maxsplit=1)
            except:
                continue
            resource = getattr(context, resource_name, None)
            for name in field_name.split('.'):
                if not resource:
                    break

                resource = resource.get(name, None)

            if not resource:
                continue

            if isinstance(resource, datetime):
                value = format_date(resource)
            else:
                value = str(resource)
        else:
            value = placeholders[placeholder]
        text = text.replace('#%s#' % placeholder, value)
    return text


def get_resource_name(url):
    parsed_url = urlparse(url)
    return basename(parsed_url.path)


def format_items(items):
    output = ['']  # insert empty line
    for item in items:
        if item.get('formatted_item'):
            item['formatted_item'] = json.loads(item['formatted_item'])
        output.append(json.dumps(item, indent=4, sort_keys=True))
    return ',\n'.join(output)


@given('empty "{resource}"')
def step_impl_given_empty(context, resource):
    if not is_user_resource(resource):
        with context.app.test_request_context(context.app.config['URL_PREFIX']):
            get_resource_service(resource).delete_action()


@given('"{resource}"')
def step_impl_given_(context, resource):
    data = apply_placeholders(context, context.text)
    with context.app.test_request_context(context.app.config['URL_PREFIX']):
        if not is_user_resource(resource):
            get_resource_service(resource).delete_action()

        items = [parse(item, resource) for item in json.loads(data)]
        if is_user_resource(resource):
            for item in items:
                item.setdefault('needs_activation', False)

        get_resource_service(resource).post(items)
        context.data = items
        context.resource = resource
        setattr(context, resource, items[-1])


@given('"{resource}" with objectid')
def step_impl_given_with_objectid(context, resource):
    data = apply_placeholders(context, context.text)
    with context.app.test_request_context(context.app.config['URL_PREFIX']):
        items = [parse(item, resource) for item in json.loads(data)]
        for item in items:
            if '_id' in item:
                item['_id'] = ObjectId(item['_id'])

        get_resource_service(resource).post(items)
        context.data = items
        context.resource = resource
        setattr(context, resource, items[-1])


@given('the "{resource}"')
def step_impl_given_the(context, resource):
    with context.app.test_request_context(context.app.config['URL_PREFIX']):
        if not is_user_resource(resource):
            get_resource_service(resource).delete_action()

        orig_items = {}
        items = [parse(item, resource) for item in json.loads(context.text)]
        get_resource_service(resource).post(items)
        context.data = orig_items or items
        context.resource = resource


@given('ingest from "{provider}"')
def step_impl_given_resource_with_provider(context, provider):
    resource = 'ingest'
    with context.app.test_request_context(context.app.config['URL_PREFIX']):
        get_resource_service(resource).delete_action()
        items = [parse(item, resource) for item in json.loads(context.text)]
        for item in items:
            item['ingest_provider'] = context.providers[provider]
        get_resource_service(resource).post(items)
        context.data = items
        context.resource = resource


@given('config update')
def given_config_update(context):
    context.app.config.update(json.loads(context.text))


@given('config')
def step_impl_given_config(context):
    tests.setup(context, json.loads(context.text))
    tests.setup_auth_user(context)


@given('we have "{role_name}" role')
def step_impl_given_role(context, role_name):
    with context.app.test_request_context(context.app.config['URL_PREFIX']):
        role = get_resource_service('roles').find_one(name=role_name, req=None)
        data = MongoJSONEncoder().encode({'role': role.get('_id')})
    response = patch_current_user(context, data)
    assert_ok(response)


@given('we have "{user_type}" as type of user')
def step_impl_given_user_type(context, user_type):
    with context.app.test_request_context(context.app.config['URL_PREFIX']):
        data = json.dumps({'user_type': user_type})
    response = patch_current_user(context, data)
    assert_ok(response)


@when('we post to auth')
def step_impl_when_auth(context):
    data = context.text
    context.response = context.client.post(get_prefixed_url(context.app, '/auth'), data=data, headers=context.headers)
    if context.response.status_code == 200 or context.response.status_code == 201:
        item = json.loads(context.response.get_data())
        if item.get('_id'):
            set_placeholder(context, 'AUTH_ID', item['_id'])
        context.headers.append(('Authorization', b'basic ' + b64encode(item['token'].encode('ascii') + b':')))
        context.user = item['user']


@given('we create a new macro "{macro_name}"')
def step_create_new_macro(context, macro_name):
    src = get_fixture_path(context, macro_name)
    dst = get_macro_path(macro_name)
    shutil.copyfile(src, dst)


@when('we fetch from "{provider_name}" ingest "{guid}"')
def step_impl_fetch_from_provider_ingest(context, provider_name, guid):
    with context.app.test_request_context(context.app.config['URL_PREFIX']):
        fetch_from_provider(context, provider_name, guid)


def embed_routing_scheme_rules(scheme):
    """Fetch all content filters referenced by the given routing scheme and
    embed them into the latter (replacing the plain references to filters).

    :param dict scheme: routing scheme configuration
    """
    filters_service = superdesk.get_resource_service('content_filters')

    rules_filters = (
        (rule, str(rule['filter']))
        for rule in scheme['rules'] if rule.get('filter'))

    for rule, filter_id in rules_filters:
        content_filter = filters_service.find_one(_id=filter_id, req=None)
        rule['filter'] = content_filter


@when('we fetch from "{provider_name}" ingest "{guid}" using routing_scheme')
def step_impl_fetch_from_provider_ingest_using_routing(context, provider_name, guid):
    with context.app.test_request_context(context.app.config['URL_PREFIX']):
        _id = apply_placeholders(context, context.text)
        routing_scheme = get_resource_service('routing_schemes').find_one(_id=_id, req=None)
        embed_routing_scheme_rules(routing_scheme)
        fetch_from_provider(context, provider_name, guid, routing_scheme)


@when('we ingest and fetch "{provider_name}" "{guid}" to desk "{desk}" stage "{stage}" using routing_scheme')
def step_impl_fetch_from_provider_ingest_using_routing_with_desk(context, provider_name, guid, desk, stage):
    with context.app.test_request_context(context.app.config['URL_PREFIX']):
        _id = apply_placeholders(context, context.text)
        desk_id = apply_placeholders(context, desk)
        stage_id = apply_placeholders(context, stage)
        routing_scheme = get_resource_service('routing_schemes').find_one(_id=_id, req=None)
        embed_routing_scheme_rules(routing_scheme)
        fetch_from_provider(context, provider_name, guid, routing_scheme, desk_id, stage_id)


@when('we ingest with routing scheme "{provider_name}" "{guid}"')
def step_impl_ingest_with_routing_scheme(context, provider_name, guid):
    with context.app.test_request_context(context.app.config['URL_PREFIX']):
        _id = apply_placeholders(context, context.text)
        routing_scheme = get_resource_service('routing_schemes').find_one(_id=_id, req=None)
        embed_routing_scheme_rules(routing_scheme)
        fetch_from_provider(context, provider_name, guid, routing_scheme)


def fetch_from_provider(context, provider_name, guid, routing_scheme=None, desk_id=None, stage_id=None):
    ingest_provider_service = get_resource_service('ingest_providers')
    provider = ingest_provider_service.find_one(name=provider_name, req=None)
    provider['routing_scheme'] = routing_scheme
    if 'rule_set' in provider:
        rule_set = get_resource_service('rule_sets').find_one(_id=provider['rule_set'], req=None)
    else:
        rule_set = None

    provider_service = registered_feeding_services[provider['feeding_service']]
    provider_service = provider_service.__class__()

    if provider.get('name', '').lower() in ('aap', 'dpa'):
        file_path = os.path.join(provider.get('config', {}).get('path', ''), guid)
        feeding_parser = provider_service.get_feed_parser(provider)
        if isinstance(feeding_parser, XMLFeedParser):
            with open(file_path, 'r') as f:
                xml_string = etree.etree.fromstring(f.read())
                items = [feeding_parser.parse(xml_string, provider)]
        else:
            items = [feeding_parser.parse(file_path, provider)]
    else:
        provider_service.provider = provider
        provider_service.URL = provider.get('config', {}).get('url')
        items = provider_service.fetch_ingest(guid)

    for item in items:
        item['versioncreated'] = utcnow()
        item['expiry'] = utcnow() + timedelta(minutes=20)

        if desk_id:
            from bson.objectid import ObjectId
            item['task'] = {'desk': ObjectId(desk_id), 'stage': ObjectId(stage_id)}

    failed = context.ingest_items(items, provider, provider_service, rule_set=rule_set,
                                  routing_scheme=provider.get('routing_scheme'))
    assert len(failed) == 0, failed

    provider = ingest_provider_service.find_one(name=provider_name, req=None)
    ingest_provider_service.system_update(provider['_id'], {LAST_ITEM_UPDATE: utcnow()}, provider)

    for item in items:
        set_placeholder(context, '{}.{}'.format(provider_name, item['guid']), item['_id'])


@when('we post to "{url}"')
def step_impl_when_post_url(context, url):
    post_data(context, url)


@when('we post to "{url}" with delay')
def step_impl_when_post_url_delay(context, url):
    time.sleep(1)
    post_data(context, url)


def set_user_default(url, data):
    if is_user_resource(url):
        user = json.loads(data)
        user.setdefault('needs_activation', False)
        data = json.dumps(user)


def get_response_etag(response):
    return json.loads(response.get_data())['_etag']


@when('we save etag')
def step_when_we_save_etag(context):
    context.etag = get_response_etag(context.response)


@then('we get same etag')
def step_then_we_get_same_etag(context):
    assert context.etag == get_response_etag(context.response), 'etags not matching'


def store_placeholder(context, url):
    if context.response.status_code in (200, 201):
        item = json.loads(context.response.get_data())
        if item['_status'] == 'OK' and item.get('_id'):
            setattr(context, get_resource_name(url), item)


def post_data(context, url, success=False):
    with context.app.mail.record_messages() as outbox:
        data = apply_placeholders(context, context.text)
        url = apply_placeholders(context, url)
        set_user_default(url, data)
        context.response = context.client.post(get_prefixed_url(context.app, url),
                                               data=data, headers=context.headers)
        if success:
            assert_ok(context.response)

        item = json.loads(context.response.get_data())
        context.outbox = outbox
        store_placeholder(context, url)
        return item


@when('we post to "{url}" with "{tag}" and success')
def step_impl_when_post_url_with_tag(context, url, tag):
    item = post_data(context, url, True)
    if item.get('_id'):
        set_placeholder(context, tag, item.get('_id'))


@given('we have "{url}" with "{tag}" and success')
def step_impl_given_post_url_with_tag(context, url, tag):
    item = post_data(context, url, True)
    if item.get('_id'):
        set_placeholder(context, tag, item.get('_id'))


@when('we post to "{url}" with success')
def step_impl_when_post_url_with_success(context, url):
    post_data(context, url, True)


@when('we put to "{url}"')
def step_impl_when_put_url(context, url):
    with context.app.mail.record_messages() as outbox:
        data = apply_placeholders(context, context.text)
        href = get_self_href(url)
        context.response = context.client.put(get_prefixed_url(context.app, href), data=data, headers=context.headers)
        assert_ok(context.response)
        context.outbox = outbox


@when('we get "{url}"')
def when_we_get_url(context, url):
    url = apply_placeholders(context, url).encode('ascii').decode('unicode-escape')
    headers = []
    if context.text:
        for line in context.text.split('\n'):
            key, val = line.split(': ')
            headers.append((key, val))
    headers = unique_headers(headers, context.headers)
    url = apply_placeholders(context, url)
    context.response = context.client.get(get_prefixed_url(context.app, url), headers=headers)


@when('we get dictionary "{dictionary_id}"')
def when_we_get_dictionary(context, dictionary_id):
    dictionary_id = apply_placeholders(context, dictionary_id)
    url = '/dictionaries/' + dictionary_id + '?projection={"content": 1}'
    return when_we_get_url(context, url)


@then('we get latest')
def step_impl_we_get_latest(context):
    data = get_json_data(context.response)
    href = get_self_href(data, context)
    headers = if_match(context, data.get('_etag'))
    href = get_prefixed_url(context.app, href)
    context.response = context.client.get(href, headers=headers)
    assert_200(context.response)


@when('we find for "{resource}" the id as "{name}" by "{search_criteria}"')
def when_we_find_for_resource_the_id_as_name_by_search_criteria(context, resource, name, search_criteria):
    url = '/' + resource + '?' + search_criteria
    context.response = context.client.get(get_prefixed_url(context.app, url), headers=context.headers)
    if context.response.status_code == 200:
        expect_json_length(context.response, 1, path='_items')
        item = json.loads(context.response.get_data())
        item = item['_items'][0]
        if item.get('_id'):
            set_placeholder(context, name, item['_id'])


@when('we delete "{url}"')
def step_impl_when_delete_url(context, url):
    with context.app.mail.record_messages() as outbox:
        url = apply_placeholders(context, url)
        res = get_res(url, context)
        href = get_self_href(res, context)
        headers = if_match(context, res.get('_etag'))
        href = get_prefixed_url(context.app, href)
        context.response = context.client.delete(href, headers=headers)
        context.outbox = outbox


@when('we delete all sessions "{url}"')
def step_impl_when_delete_all_url(context, url):
    with context.app.mail.record_messages() as outbox:
        url = apply_placeholders(context, url)
        headers = context.headers
        href = get_prefixed_url(context.app, url)
        context.response = context.client.delete(href, headers=headers)
        context.outbox = outbox


@when('we delete latest')
def when_we_delete_it(context):
    with context.app.mail.record_messages() as outbox:
        res = get_json_data(context.response)
        href = get_self_href(res, context)
        headers = if_match(context, res.get('_etag'))
        href = get_prefixed_url(context.app, href)
        context.response = context.client.delete(href, headers=headers)
        context.email = outbox


@when('we patch "{url}"')
def step_impl_when_patch_url(context, url):
    with context.app.mail.record_messages() as outbox:
        url = apply_placeholders(context, url)
        res = get_res(url, context)
        href = get_self_href(res, context)
        headers = if_match(context, res.get('_etag'))
        data = apply_placeholders(context, context.text)
        href = get_prefixed_url(context.app, href)
        context.response = context.client.patch(href, data=data, headers=headers)
        context.outbox = outbox


@when('we patch latest')
def step_impl_when_patch_again(context):
    with context.app.mail.record_messages() as outbox:
        data = get_json_data(context.response)
        href = get_prefixed_url(context.app, get_self_href(data, context))
        headers = if_match(context, data.get('_etag'))
        data2 = apply_placeholders(context, context.text)
        context.response = context.client.patch(href, data=data2, headers=headers)
        if context.response.status_code in (200, 201):
            item = json.loads(context.response.get_data())
            if item['_status'] == 'OK' and item.get('_id'):
                setattr(context, get_resource_name(href), item)
        assert_ok(context.response)
        context.outbox = outbox


@when('we patch latest without assert')
def step_impl_when_patch_without_assert(context):
    data = get_json_data(context.response)
    href = get_prefixed_url(context.app, get_self_href(data, context))
    headers = if_match(context, data.get('_etag'))
    data2 = apply_placeholders(context, context.text)
    context.response = context.client.patch(href, data=data2, headers=headers)


@when('we patch routing scheme "{url}"')
def step_impl_when_patch_routing_scheme(context, url):
    with context.app.mail.record_messages() as outbox:
        url = apply_placeholders(context, url)
        res = get_res(url, context)
        href = get_self_href(res, context)
        headers = if_match(context, res.get('_etag'))
        data = json.loads(apply_placeholders(context, context.text))
        res.get('rules', []).append(data)
        context.response = context.client.patch(get_prefixed_url(context.app, href),
                                                data=json.dumps({'rules': res.get('rules', [])}),
                                                headers=headers)
        context.outbox = outbox


@when('we patch given')
def step_impl_when_patch(context):
    with context.app.mail.record_messages() as outbox:
        href, etag = get_it(context)
        headers = if_match(context, etag)
        context.response = context.client.patch(get_prefixed_url(context.app, href), data=context.text, headers=headers)
        assert_ok(context.response)
        context.outbox = outbox


@when('we get given')
def step_impl_when_get(context):
    href, _etag = get_it(context)
    context.response = context.client.get(get_prefixed_url(context.app, href), headers=context.headers)


@when('we restore version {version}')
def step_impl_when_restore_version(context, version):
    data = get_json_data(context.response)
    href = get_self_href(data, context)
    headers = if_match(context, data.get('_etag'))
    text = '{"type": "text", "old_version": %s, "last_version": %s}' % (version, data.get('_current_version'))
    context.response = context.client.put(get_prefixed_url(context.app, href), data=text, headers=headers)
    assert_ok(context.response)


@when('we upload a file "{filename}" to "{dest}"')
def step_impl_when_upload_image(context, filename, dest):
    upload_file(context, dest, filename, 'media')


@when('we upload a binary file with cropping')
def step_impl_when_upload_with_crop(context):
    data = {'CropTop': '0', 'CropLeft': '0', 'CropBottom': '333', 'CropRight': '333'}
    upload_file(context, '/upload', 'bike.jpg', 'media', data)


@when('upload a file "{file_name}" to "{destination}" with "{guid}"')
def step_impl_when_upload_image_with_guid(context, file_name, destination, guid):
    upload_file(context, destination, file_name, 'media', {'guid': guid})
    if destination == 'archive':
        set_placeholder(context, 'original.href', context.archive['renditions']['original']['href'])
        set_placeholder(context, 'original.media', context.archive['renditions']['original']['media'])


@when('we upload a new dictionary with success')
def when_upload_dictionary(context):
    data = json.loads(apply_placeholders(context, context.text))
    upload_file(context, '/dictionaries', 'test_dict.txt', DICTIONARY_FILE, data)
    assert_ok(context.response)


@when('we upload to an existing dictionary with success')
def when_upload_patch_dictionary(context):
    data = json.loads(apply_placeholders(context, context.text))
    url = apply_placeholders(context, '/dictionaries/#dictionaries._id#')
    etag = apply_placeholders(context, '#dictionaries._etag#')
    upload_file(context, url, 'test_dict2.txt', DICTIONARY_FILE, data, 'patch', [('If-Match', etag)])
    assert_ok(context.response)


def upload_file(context, dest, filename, file_field, extra_data=None, method='post', user_headers=[]):
    with open(get_fixture_path(context, filename), 'rb') as f:
        data = {file_field: f}
        if extra_data:
            data.update(extra_data)
        headers = [('Content-Type', 'multipart/form-data')]
        headers.extend(user_headers)
        headers = unique_headers(headers, context.headers)
        url = get_prefixed_url(context.app, dest)
        context.response = getattr(context.client, method)(url, data=data, headers=headers)
        assert_ok(context.response)
        store_placeholder(context, url)


@when('we upload a file from URL')
def step_impl_when_upload_from_url(context):
    data = {'URL': external_url}
    headers = [('Content-Type', 'multipart/form-data')]
    headers = unique_headers(headers, context.headers)
    context.response = context.client.post(get_prefixed_url(context.app, '/upload'), data=data, headers=headers)


@when('we upload a file from URL with cropping')
def step_impl_when_upload_from_url_with_crop(context):
    data = {'URL': external_url,
            'CropTop': '0',
            'CropLeft': '0',
            'CropBottom': '333',
            'CropRight': '333'}
    headers = [('Content-Type', 'multipart/form-data')]
    headers = unique_headers(headers, context.headers)
    context.response = context.client.post(get_prefixed_url(context.app, '/upload'), data=data, headers=headers)


@when('we get user profile')
def step_impl_when_get_user(context):
    profile_url = '/%s/%s' % ('users', context.user['_id'])
    context.response = context.client.get(get_prefixed_url(context.app, profile_url), headers=context.headers)


@then('we get new resource')
def step_impl_then_get_new(context):
    assert_ok(context.response)
    expect_json_contains(context.response, 'self', path='_links')
    if context.text is not None:
        return test_json(context)


@then('we get next take as "{new_take}"')
def step_impl_then_get_next_take(context, new_take):
    step_impl_we_get_latest(context)
    data = get_json_data(context.response)
    set_placeholder(context, new_take, data['_id'])
    set_placeholder(context, 'TAKE_PACKAGE', data['takes']['_id'])
    test_json(context)


@then('we get error {code}')
def step_impl_then_get_error(context, code):
    expect_status(context.response, int(code))
    if context.text:
        test_json(context)


@then('we get list with {total_count} items')
def step_impl_then_get_list(context, total_count):
    assert_200(context.response)
    data = get_json_data(context.response)
    int_count = int(total_count.replace('+', ''))

    if '+' in total_count:
        assert int_count <= data['_meta']['total'], '%d items is not enough' % data['_meta']['total']
    else:
        assert int_count == data['_meta']['total'], 'got %d: %s' % (data['_meta']['total'],
                                                                    format_items(data['_items']))
    if context.text:
        test_json(context)


@then('we get list ordered by {field} with {total_count} items')
def step_impl_ordered_list(context, field, total_count):
    step_impl_then_get_list(context, total_count)
    data = get_json_data(context.response)
    fields = []
    for i in data['_items']:
        fields.append(i[field])
    assert sorted(fields) == fields


@then('we get "{value}" in formatted output')
def step_impl_then_get_formatted_output(context, value):
    assert_200(context.response)
    value = apply_placeholders(context, value)
    data = get_json_data(context.response)
    for item in data['_items']:
        if value in item['formatted_item']:
            return
    assert False


@then('we get "{value}" in formatted output as "{group}" story for subscriber "{sub}"')
def step_impl_then_get_formatted_output_as_story(context, value, group, sub):
    assert_200(context.response)
    value = apply_placeholders(context, value)
    data = get_json_data(context.response)
    for item in data['_items']:
        if item['subscriber_id'] != sub:
            continue

        try:
            formatted_data = json.loads(item['formatted_item'])
        except:
            continue

        associations = formatted_data.get('associations', {})
        for assoc_group in associations:
            if assoc_group.startswith(group) and associations[assoc_group].get('guid', '') == value:
                return
    assert False


@then('we get "{value}" as "{group}" story for subscriber "{sub}" in package "{pck}"')
def step_impl_then_get_formatted_output_pck(context, value, group, sub, pck):
    assert_200(context.response)
    value = apply_placeholders(context, value)
    data = get_json_data(context.response)
    for item in data['_items']:
        if item['item_id'] != pck:
            continue

        if item['subscriber_id'] != sub:
            continue

        try:
            formatted_data = json.loads(item['formatted_item'])
        except:
            continue

        associations = formatted_data.get('associations', {})
        for assoc_group in associations:
            if assoc_group.startswith(group) and associations[assoc_group].get('guid', '') == value:
                return
    assert False


@then('we get "{value}" as "{group}" story for subscriber "{sub}" not in package "{pck}" version "{v}"')
def step_impl_then_get_formatted_output_pck_version(context, value, group, sub, pck, v):
    assert_200(context.response)
    value = apply_placeholders(context, value)
    data = get_json_data(context.response)
    for item in data['_items']:
        if item['item_id'] == pck:
            if item['subscriber_id'] == sub and str(item['item_version']) == v:
                try:
                    formatted_data = json.loads(item['formatted_item'])
                except:
                    continue

                associations = formatted_data.get('associations', {})
                for assoc_group in associations:
                    if assoc_group.startswith(group) \
                            and associations[assoc_group].get('guid', '') == value:
                        assert False

                assert True
                return
    assert False


@then('we get "{value}" in formatted output as "{group}" newsml12 story')
def step_impl_then_get_formatted_output_newsml(context, value, group):
    assert_200(context.response)
    value = apply_placeholders(context, value)
    data = get_json_data(context.response)
    for item in data['_items']:
        if '<' + group + '>' + value + '</' + group + '>' in item['formatted_item']:
            return
    assert False


@then('we get no "{field}"')
def step_impl_then_get_nofield(context, field):
    assert_200(context.response)
    expect_json_not_contains(context.response, field)


@then('expect json in "{path}"')
def step_impl_then_get_nofield_in_path(context, path):
    assert_200(context.response)
    expect_json(context.response, context.text, path)


@then('we get existing resource')
def step_impl_then_get_existing(context):
    assert_200(context.response)
    test_json(context)


@then('we get existing saved search')
def step_impl_then_get_existing_saved_search(context):
    assert_200(context.response)
    test_json_with_string_field_value(context, 'filter')


@then('we get OK response')
def step_impl_then_get_ok(context):
    assert_200(context.response)


@then('we get response code {code}')
def step_impl_then_get_code(context, code):
    expect_status(context.response, int(code))


@then('we get updated response')
def step_impl_then_get_updated(context):
    assert_ok(context.response)
    if context.text:
        test_json(context)


@then('we get "{key}" in "{url}"')
def step_impl_then_get_key_in_url(context, key, url):
    url = apply_placeholders(context, url)
    res = context.client.get(get_prefixed_url(context.app, url), headers=context.headers)
    assert_200(res)
    expect_json_contains(res, key)


@then('we get file metadata')
def step_impl_then_get_file_meta(context):
    assert len(
        json.loads(apply_path(
            parse_json_response(context.response),
            'filemeta_json'
        )).items()
    ) > 0
    'expected non empty metadata dictionary'


@then('we get "{filename}" metadata')
def step_impl_then_get_given_file_meta(context, filename):
    if filename == 'bike.jpg':
        metadata = {
            'ycbcrpositioning': 1,
            'imagelength': 2448,
            'exifimagewidth': 2448,
            'meteringmode': 2,
            'datetimedigitized': '2013:08:01 16:19:28',
            'exposuremode': 0,
            'flashpixversion': '0100',
            'isospeedratings': 80,
            'length': 469900,
            'imageuniqueid': 'f3533c05daef2debe6257fd99e058eec',
            'datetimeoriginal': '2013:08:01 16:19:28',
            'whitebalance': 0,
            'exposureprogram': 3,
            'colorspace': 1,
            'exifimageheight': 3264,
            'software': 'Google',
            'resolutionunit': 2,
            'make': 'SAMSUNG',
            'maxaperturevalue': [276, 100],
            'aperturevalue': [276, 100],
            'scenecapturetype': 0,
            'exposuretime': [1, 2004],
            'datetime': '2013:08:01 16:19:28',
            'exifoffset': 216,
            'yresolution': [72, 1],
            'orientation': 1,
            'componentsconfiguration': '0000',
            'exifversion': '0220',
            'focallength': [37, 10],
            'flash': 0,
            'model': 'GT-I9300',
            'xresolution': [72, 1],
            'fnumber': [26, 10],
            'imagewidth': 3264,
            'brightnessvalue': [2362, 256],
            'exposurebiasvalue': [0, 10],
            'shutterspeedvalue': [2808, 256]
        }
    elif filename == 'green.ogg':
        metadata = {
            'producer': 'Lavf54.59.103',
            'music_genre': 'New Age',
            'sample_rate': '44100',
            'artist': 'Maxime Abbey',
            'length': 368058,
            'bit_rate': '160000',
            'title': 'Green Hills',
            'mime_type': 'audio/vorbis',
            'format_version': 'Vorbis version 0',
            'compression': 'Vorbis',
            'duration': '0:00:20.088163',
            'endian': 'Little endian',
            'nb_channel': '2'
        }
    elif filename == 'this_week_nasa.mp4':
        metadata = {
            'mime_type': 'video/mp4',
            'creation_date': '1904-01-01T00:00:00+00:00',
            'duration': '0:00:10.224000',
            'width': '480',
            'length': 877869,
            'comment': 'User volume: 100.0%',
            'height': '270',
            'endian': 'Big endian',
            'last_modification': '1904-01-01T00:00:00+00:00'
        }
    else:
        raise NotImplementedError("No metadata for file '{}'.".format(filename))

    assertions.maxDiff = None
    data = json.loads(context.response.get_data())
    filemeta = get_filemeta(data)
    json_match(filemeta, metadata)


@then('we get "{type}" renditions')
def step_impl_then_get_renditions(context, type):
    expect_json_contains(context.response, 'renditions')
    renditions = apply_path(parse_json_response(context.response), 'renditions')
    assert isinstance(renditions, dict), 'expected dict for image renditions'
    for rend_name in context.app.config['RENDITIONS'][type]:
        desc = renditions[rend_name]
        assert isinstance(desc, dict), 'expected dict for rendition description'
        assert 'href' in desc, 'expected href in rendition description'
        assert 'media' in desc, 'expected media identifier in rendition description'
        we_can_fetch_a_file(context, desc['href'], 'image/jpeg')


@then('item "{item_id}" is unlocked')
def then_item_is_unlocked(context, item_id):
    assert_200(context.response)
    data = json.loads(context.response.get_data())
    assert data.get('lock_user', None) is None, 'item is locked by user #{0}'.format(data.get('lock_user'))


@then('item "{item_id}" is locked')
def then_item_is_locked(context, item_id):
    assert_200(context.response)
    resp = parse_json_response(context.response)
    assert resp['lock_user'] is not None


@then('item "{item_id}" is assigned')
def then_item_is_assigned(context, item_id):
    resp = parse_json_response(context.response)
    assert resp['task'].get('user', None) is not None, 'item is not assigned'


@then('we get rendition "{name}" with mimetype "{mimetype}"')
def step_impl_then_get_rendition_with_mimetype(context, name, mimetype):
    expect_json_contains(context.response, 'renditions')
    renditions = apply_path(parse_json_response(context.response), 'renditions')
    assert isinstance(renditions, dict), 'expected dict for image renditions'
    desc = renditions[name]
    assert isinstance(desc, dict), 'expected dict for rendition description'
    assert 'href' in desc, 'expected href in rendition description'
    we_can_fetch_a_file(context, desc['href'], mimetype)
    set_placeholder(context, "rendition.{}.href".format(name), desc['href'])


@when('we get updated media from archive')
def get_updated_media_from_archive(context):
    url = 'archive/%s' % context._id
    when_we_get_url(context, url)
    assert_200(context.response)


@then('baseImage rendition is updated')
def check_base_image_rendition(context):
    check_rendition(context, 'baseImage')


@then('original rendition is updated with link to file having mimetype "{mimetype}"')
def check_original_rendition(context, mimetype):
    rv = parse_json_response(context.response)
    link_to_file = rv['renditions']['original']['href']
    assert link_to_file
    we_can_fetch_a_file(context, link_to_file, mimetype)


@then('thumbnail rendition is updated')
def check_thumbnail_rendition(context):
    check_rendition(context, 'thumbnail')


def check_rendition(context, rendition_name):
    rv = parse_json_response(context.response)
    assert rv['renditions'][rendition_name] != context.renditions[rendition_name], rv['renditions']


@then('we get "{key}"')
def step_impl_then_get_key(context, key):
    assert_200(context.response)
    expect_json_contains(context.response, key)
    item = json.loads(context.response.get_data())
    set_placeholder(context, '%s' % key, item[key])


@then('we store "{key}" with value "{value}" to context')
def step_impl_then_we_store_key_value_to_context(context, key, value):
    set_placeholder(context, key, apply_placeholders(context, value))


@then('we get action in user activity')
def step_impl_then_get_action(context):
    response = context.client.get(get_prefixed_url(context.app, '/activity'), headers=context.headers)
    expect_json_contains(response, '_items')


@then('we get a file reference')
def step_impl_then_get_file(context):
    assert_200(context.response)
    expect_json_contains(context.response, 'renditions')
    data = get_json_data(context.response)
    url = '/upload/%s' % data['_id']
    headers = [('Accept', 'application/json')]
    headers = unique_headers(headers, context.headers)
    response = context.client.get(get_prefixed_url(context.app, url), headers=headers)
    assert_200(response)
    assert len(response.get_data()), response
    assert response.mimetype == 'application/json', response.mimetype
    expect_json_contains(response, 'renditions')
    expect_json_contains(response, {'mimetype': 'image/jpeg'})
    fetched_data = get_json_data(context.response)
    context.fetched_data = fetched_data


@then('we get cropped data smaller than "{max_size}"')
def step_impl_then_get_cropped_file(context, max_size):
    assert int(get_filemeta(context.fetched_data, 'length')) < int(max_size), 'was expecting smaller image'


@then('we can fetch a data_uri')
def step_impl_we_fetch_data_uri(context):
    we_can_fetch_a_file(context, context.fetched_data['renditions']['original']['href'], 'image/jpeg')


@then('we fetch a file "{url}"')
def step_impl_we_cannot_fetch_file(context, url):
    url = apply_placeholders(context, url)
    headers = [('Accept', 'application/json')]
    headers = unique_headers(headers, context.headers)
    context.response = context.client.get(get_prefixed_url(context.app, url), headers=headers)


def we_can_fetch_a_file(context, url, mimetype):
    headers = [('Accept', 'application/json')]
    headers = unique_headers(headers, context.headers)
    response = context.client.get(get_prefixed_url(context.app, url), headers=headers)
    assert_200(response)
    assert len(response.get_data()), response
    assert response.mimetype == mimetype, response.mimetype


@then('we can delete that file')
def step_impl_we_delete_file(context):
    url = '/upload/%s' % context.fetched_data['_id']
    context.headers.append(('Accept', 'application/json'))
    headers = if_match(context, context.fetched_data.get('_etag'))
    response = context.client.delete(get_prefixed_url(context.app, url), headers=headers)
    assert_200(response)
    response = context.client.get(get_prefixed_url(context.app, url), headers=headers)
    assert_404(response)


@then('we get a picture url')
def step_impl_then_get_picture(context):
    assert_ok(context.response)
    expect_json_contains(context.response, 'picture_url')


@then('we get aggregations "{keys}"')
def step_impl_then_get_aggs(context, keys):
    assert_200(context.response)
    expect_json_contains(context.response, '_aggregations')
    data = get_json_data(context.response)
    aggs = data['_aggregations']
    for key in keys.split(','):
        assert_in(key, aggs)


@then('the file is stored localy')
def step_impl_then_file(context):
    assert_200(context.response)
    folder = context.app.config['UPLOAD_FOLDER']
    assert os.path.exists(os.path.join(folder, context.filename))


@then('we get version {version}')
def step_impl_then_get_version(context, version):
    assert_200(context.response)
    expect_json_contains(context.response, {'_current_version': int(version)})


@then('the field "{field}" value is "{value}"')
def step_impl_then_get_field_value(context, field, value):
    assert_200(context.response)
    expect_json_contains(context.response, {field: value})


@then('we get etag matching "{url}"')
def step_impl_then_get_etag(context, url):
    if context.app.config['IF_MATCH']:
        assert_200(context.response)
        expect_json_contains(context.response, '_etag')
        etag = get_json_data(context.response).get('_etag')
        response = context.client.get(get_prefixed_url(context.app, url), headers=context.headers)
        expect_json_contains(response, {'_etag': etag})


@then('we get not modified response')
def step_impl_then_not_modified(context):
    expect_status(context.response, 304)


@then('we get "{header}" header')
def step_impl_then_get_header(context, header):
    expect_headers_contain(context.response, header)


@then('we get link to "{resource}"')
def then_we_get_link_to_resource(context, resource):
    doc = get_json_data(context.response)
    self_link = doc.get('_links').get('self')
    assert resource in self_link['href'], 'expect link to "%s", got %s' % (resource, self_link)


@then('we get deleted response')
def then_we_get_deleted_response(context):
    assert_200(context.response)


@when('we post to reset_password we get email with token')
def we_post_to_reset_password(context):
    data = {'email': 'foo@bar.org'}
    headers = [('Content-Type', 'multipart/form-data')]
    headers = unique_headers(headers, context.headers)
    with context.app.mail.record_messages() as outbox:
        context.response = context.client.post(get_prefixed_url(context.app, '/reset_user_password'),
                                               data=data, headers=headers)
        expect_status_in(context.response, (200, 201))
        assert len(outbox) == 1
        assert outbox[0].subject == "Reset password"
        email_text = outbox[0].body
        assert "24" in email_text
        words = email_text.split()
        url = urlparse(words[words.index("link") + 1])
        token = url.fragment.split('token=')[-1]
        assert token
        context.token = token


@then('we can check if token is valid')
def we_can_check_token_is_valid(context):
    data = {'token': context.token}
    headers = [('Content-Type', 'multipart/form-data')]
    headers = unique_headers(headers, context.headers)
    context.response = context.client.post(get_prefixed_url(context.app, '/reset_user_password'),
                                           data=data, headers=headers)
    expect_status_in(context.response, (200, 201))


@then('we update token to be expired')
def we_update_token_to_expired(context):
    with context.app.test_request_context(context.app.config['URL_PREFIX']):
        expiry = utc.utcnow() - timedelta(days=2)
        reset_request = get_resource_service('reset_user_password').find_one(req=None, token=context.token)
        reset_request['expire_time'] = expiry
        id = reset_request.pop('_id')
        get_resource_service('reset_user_password').patch(id, reset_request)


@then('token is invalid')
def check_token_invalid(context):
    data = {'token': context.token}
    headers = [('Content-Type', 'multipart/form-data')]
    headers = unique_headers(headers, context.headers)
    context.response = context.client.post(get_prefixed_url(context.app, '/reset_user_password'),
                                           data=data, headers=headers)
    expect_status_in(context.response, (403, 401))


@when('we post to reset_password we do not get email with token')
def we_post_to_reset_password_it_fails(context):
    data = {'email': 'foo@bar.org'}
    headers = [('Content-Type', 'multipart/form-data')]
    headers = unique_headers(headers, context.headers)
    with context.app.mail.record_messages() as outbox:
        context.response = context.client.post(get_prefixed_url(context.app, '/reset_user_password'),
                                               data=data, headers=headers)
        expect_status_in(context.response, (200, 201))
        assert len(outbox) == 0


def start_reset_password_for_user(context):
    data = {'token': context.token, 'password': 'test_pass'}
    headers = [('Content-Type', 'multipart/form-data')]
    headers = unique_headers(headers, context.headers)
    context.response = context.client.post(get_prefixed_url(context.app, '/reset_user_password'),
                                           data=data, headers=headers)


@then('we fail to reset password for user')
def we_fail_to_reset_password_for_user(context):
    start_reset_password_for_user(context)
    step_impl_then_get_error(context, 403)


@then('we reset password for user')
def we_reset_password_for_user(context):
    start_reset_password_for_user(context)
    expect_status_in(context.response, (200, 201))

    auth_data = {'username': 'foo', 'password': 'test_pass'}
    headers = [('Content-Type', 'multipart/form-data')]
    headers = unique_headers(headers, context.headers)
    context.response = context.client.post(get_prefixed_url(context.app, '/auth'), data=auth_data, headers=headers)
    expect_status_in(context.response, (200, 201))


@when('we switch user')
def when_we_switch_user(context):
    user = {'username': 'test-user-2', 'password': 'pwd', 'is_active': True,
            'needs_activation': False, 'sign_off': 'foo'}
    tests.setup_auth_user(context, user)
    set_placeholder(context, 'USERS_ID', str(context.user['_id']))


@when('we setup test user')
def when_we_setup_test_user(context):
    tests.setup_auth_user(context, tests.test_user)


@when('we get my "{url}"')
def when_we_get_my_url(context, url):
    user_id = str(context.user.get('_id'))
    my_url = '{0}?where={1}'.format(url, json.dumps({'user': user_id}))
    return when_we_get_url(context, my_url)


@when('we get user "{resource}"')
def when_we_get_user_resource(context, resource):
    url = '/users/{0}/{1}'.format(str(context.user.get('_id')), resource)
    return when_we_get_url(context, url)


@then('we get embedded items')
def we_get_embedded_items(context):
    response_data = json.loads(context.response.get_data())
    href = get_self_href(response_data, context)
    url = href + '/?embedded={"items": 1}'
    context.response = context.client.get(get_prefixed_url(context.app, url), headers=context.headers)
    assert_200(context.response)
    context.response_data = json.loads(context.response.get_data())
    assert len(context.response_data['items']['view_items']) == 2


@when('we reset notifications')
def step_when_we_reset_notifications(context):
    context.app.notification_client.reset()


@then('we get notifications')
def then_we_get_notifications(context):
    assert hasattr(context.app.notification_client, 'messages'), 'no messages'
    notifications = context.app.notification_client.messages
    notifications_data = [json.loads(notification) for notification in notifications]
    context_data = json.loads(apply_placeholders(context, context.text))
    assert_equal(json_match(context_data, notifications_data), True,
                 msg=str(context_data) + '\n != \n' + str(notifications_data))


@then('we get default preferences')
def get_default_prefs(context):
    response_data = json.loads(context.response.get_data())
    assert_equal(response_data['user_preferences'], default_user_preferences)


@when('we spike "{item_id}"')
def step_impl_when_spike_url(context, item_id):
    item_id = apply_placeholders(context, item_id)
    res = get_res('/archive/' + item_id, context)
    headers = if_match(context, res.get('_etag'))

    context.response = context.client.patch(get_prefixed_url(context.app, '/archive/spike/' + item_id),
                                            data='{"state": "spiked"}', headers=headers)


@when('we spike fetched item')
def step_impl_when_spike_fetched_item(context):
    data = json.loads(apply_placeholders(context, context.text))
    item_id = data["_id"]
    res = get_res('/archive/' + item_id, context)
    headers = if_match(context, res.get('_etag'))

    context.response = context.client.patch(get_prefixed_url(context.app, '/archive/spike/' + item_id),
                                            data='{"state": "spiked"}', headers=headers)


@when('we unspike "{item_id}"')
def step_impl_when_unspike_url(context, item_id):
    item_id = apply_placeholders(context, item_id)
    res = get_res('/archive/' + item_id, context)
    headers = if_match(context, res.get('_etag'))
    context.response = context.client.patch(get_prefixed_url(context.app, '/archive/unspike/' + item_id),
                                            data=apply_placeholders(context, context.text or '{}'), headers=headers)


@then('we get spiked content "{item_id}"')
def get_spiked_content(context, item_id):
    item_id = apply_placeholders(context, item_id)
    url = 'archive/{0}'.format(item_id)
    when_we_get_url(context, url)
    assert_200(context.response)
    response_data = json.loads(context.response.get_data())
    assert_equal(response_data['state'], 'spiked')
    assert_equal(response_data['operation'], 'spike')


@then('we get unspiked content "{id}"')
def get_unspiked_content(context, id):
    text = context.text
    context.text = ''
    url = 'archive/{0}'.format(id)
    when_we_get_url(context, url)
    assert_200(context.response)
    response_data = json.loads(context.response.get_data())
    assert_equal(response_data['state'], 'draft')
    assert_equal(response_data['operation'], 'unspike')
    # Tolga Akin (05/11/14)
    # Expiry value doesn't get set to None properly in Elastic.
    # Discussed with Petr so we'll look into this later
    # assert_equal(response_data['expiry'], None)
    if text:
        assert json_match(json.loads(apply_placeholders(context, text)), response_data)


@then('we get global content expiry')
def get_global_content_expiry(context):
    validate_expired_content(context, context.app.config['CONTENT_EXPIRY_MINUTES'], utcnow())


@then('we get content expiry {minutes}')
def get_content_expiry(context, minutes):
    validate_expired_content(context, minutes, utcnow())


@then('we get expiry for schedule and embargo content {minutes} minutes after "{future_date}"')
def get_content_expiry_schedule(context, minutes, future_date):
    future_date = parse_date(apply_placeholders(context, future_date))
    validate_expired_content(context, minutes, future_date)


@then('we get desk spike expiry after "{test_minutes}"')
def get_desk_spike_expiry(context, test_minutes):
    validate_expired_content(context, test_minutes, utcnow())


def validate_expired_content(context, minutes, start_datetime):
    response_data = json.loads(context.response.get_data())
    assert response_data['expiry']
    response_expiry = parse_date(response_data['expiry'])
    expiry = start_datetime + timedelta(minutes=int(minutes))
    assert response_expiry <= expiry


@when('we mention user in comment for "{url}"')
def we_mention_user_in_comment(context, url):
    with context.app.mail.record_messages() as outbox:
        step_impl_when_post_url(context, url)
        assert len(outbox) == 1
        assert_equal(outbox[0].subject, "You were mentioned in a comment by test_user")
        email_text = outbox[0].body
        assert email_text


@when('we change user status to "{status}" using "{url}"')
def we_change_user_status(context, status, url):
    with context.app.mail.record_messages() as outbox:
        step_impl_when_patch_url(context, url)
        assert len(outbox) == 1
        assert_equal(outbox[0].subject, "Your Superdesk account is " + status)
        assert outbox[0].body


@when('we get the default incoming stage')
def we_get_default_incoming_stage(context):
    data = json.loads(context.response.get_data())
    incoming_stage = data['_items'][0]['incoming_stage'] if '_items' in data else data['incoming_stage']
    assert incoming_stage
    url = 'stages/{0}'.format(incoming_stage)
    when_we_get_url(context, url)
    assert_200(context.response)
    data = json.loads(context.response.get_data())
    assert data['default_incoming'] is True
    assert data['name'] == 'Incoming Stage'


@then('we get stage filled in to default_incoming')
def we_get_stage_filled_in(context):
    data = json.loads(context.response.get_data())
    assert data['task']['stage']


@given('we have sessions "{url}"')
def we_have_sessions_get_id(context, url):
    when_we_get_url(context, url)
    item = json.loads(context.response.get_data())
    context.session_id = item['_items'][0]['_id']
    context.data = item
    set_placeholder(context, 'SESSION_ID', item['_items'][0]['_id'])
    setattr(context, 'users', item['_items'][0]['user'])


@then('we get session by id')
def we_get_session_by_id(context):
    url = 'sessions/' + context.session_id
    when_we_get_url(context, url)
    item = json.loads(context.response.get_data())
    returned_id = item["_id"]
    assert context.session_id == returned_id


@then('we delete session by id')
def we_delete_session_by_id(context):
    url = 'sessions/' + context.session_id
    step_impl_when_delete_url(context, url)
    assert_200(context.response)


@when('we create a new user')
def step_create_a_user(context):
    data = apply_placeholders(context, context.text)
    with context.app.mail.record_messages() as outbox:
        context.response = context.client.post(get_prefixed_url(context.app, '/users'),
                                               data=data, headers=context.headers)
        expect_status_in(context.response, (200, 201))
        assert len(outbox) == 1
        context.email = outbox[0]


@then('we get activation email')
def step_get_activation_email(context):
    assert context.email.subject == 'Superdesk account created'
    email_text = context.email.body
    words = email_text.split()
    url = urlparse(words[words.index("to") + 1])
    token = url.fragment.split('token=')[-1]
    assert token


@then('we set elastic limit')
def step_set_limit(context):
    context.app.settings['MAX_SEARCH_DEPTH'] = 1


@then('we get emails')
def step_we_get_email(context):
    data = json.loads(context.text)
    for email in data:
        assert check_if_email_sent(context, email['body'])


@then('we get {count} emails')
def step_we_get_no_email(context, count):
    assert len(context.outbox) == int(count)


def check_if_email_sent(context, body):
    if context.outbox:
        for email in context.outbox:
            if body in email.body:
                return True
        return False


@then('we get activity')
def then_we_get_activity(context):
    url = apply_placeholders(context, '/activity?where={"name": {"$in": ["notify", "user:mention" , "desk:mention"]}}')
    context.response = context.client.get(get_prefixed_url(context.app, url), headers=context.headers)
    if context.response.status_code == 200:
        expect_json_length(context.response, 1, path='_items')
        item = json.loads(context.response.get_data())
        item = item['_items'][0]
        if item.get('_id'):
            setattr(context, 'activity', item)
            set_placeholder(context, 'USERS_ID', item['user'])


def login_as(context, username, password, user_type):
    user = {'username': username, 'password': password, 'is_active': True,
            'is_enabled': True, 'needs_activation': False, user_type: user_type}

    if context.text:
        user.update(json.loads(context.text))

    tests.setup_auth_user(context, user)


@given('we login as user "{username}" with password "{password}" and user type "{user_type}"')
def given_we_login_as_user(context, username, password, user_type):
    login_as(context, username, password, user_type)


@when('we login as user "{username}" with password "{password}" and user type "{user_type}"')
def when_we_login_as_user(context, username, password, user_type):
    login_as(context, username, password, user_type)


def is_user_resource(resource):
    return resource in ('users', '/users')


@then('we get {no_of_stages} invisible stages')
def when_we_get_invisible_stages(context, no_of_stages):
    with context.app.test_request_context(context.app.config['URL_PREFIX']):
        stages = get_resource_service('stages').get_stages_by_visibility(is_visible=False)
        assert len(stages) == int(no_of_stages)


@then('we get {no_of_stages} visible stages')
def when_we_get_visible_stages(context, no_of_stages):
    with context.app.test_request_context(context.app.config['URL_PREFIX']):
        stages = get_resource_service('stages').get_stages_by_visibility(is_visible=True)
        assert len(stages) == int(no_of_stages)


@then('we get {no_of_stages} invisible stages for user')
def when_we_get_invisible_stages_for_user(context, no_of_stages):
    data = json.loads(apply_placeholders(context, context.text))
    with context.app.test_request_context(context.app.config['URL_PREFIX']):
        stages = get_resource_service('users').get_invisible_stages(data['user'])
        assert len(stages) == int(no_of_stages)


@then('we get "{field_name}" populated')
def then_field_is_populated(context, field_name):
    resp = parse_json_response(context.response)
    assert resp[field_name].get('user', None) is not None, 'item is not populated'


@then('we get "{field_name}" not populated')
def then_field_is_not_populated(context, field_name):
    resp = parse_json_response(context.response)
    assert resp[field_name] is None, 'item is not populated'


@then('we get "{field_name}" not populated in results')
def then_field_is_not_populated_in_results(context, field_name):
    resps = parse_json_response(context.response)
    for resp in resps['_items']:
        assert resp[field_name] is None, 'item is not populated'


@when('we delete content filter "{name}"')
def step_delete_content_filter(context, name):
    with context.app.test_request_context(context.app.config['URL_PREFIX']):
        filter = get_resource_service('content_filters').find_one(req=None, name=name)
        url = '/content_filters/{}'.format(filter['_id'])
        headers = if_match(context, filter.get('_etag'))
        context.response = context.client.delete(get_prefixed_url(context.app, url), headers=headers)


@when('we rewrite "{item_id}"')
def step_impl_when_rewrite(context, item_id):
    context_data = {}
    _id = apply_placeholders(context, item_id)
    if context.text:
        context_data.update(json.loads(apply_placeholders(context, context.text)))
    data = json.dumps(context_data)
    context.response = context.client.post(
        get_prefixed_url(context.app, '/archive/{}/rewrite'.format(_id)),
        data=data, headers=context.headers)
    if context.response.status_code == 400:
        return

    resp = parse_json_response(context.response)
    set_placeholder(context, 'REWRITE_OF', _id)
    set_placeholder(context, 'REWRITE_ID', resp['_id']['_id'])


@when('we publish "{item_id}" with "{pub_type}" type and "{state}" state')
def step_impl_when_publish_url(context, item_id, pub_type, state):
    item_id = apply_placeholders(context, item_id)
    res = get_res('/archive/' + item_id, context)
    headers = if_match(context, res.get('_etag'))
    context_data = {"state": state}
    if context.text:
        data = apply_placeholders(context, context.text)
        context_data.update(json.loads(data))
    data = json.dumps(context_data)
    context.response = context.client.patch(get_prefixed_url(context.app, '/archive/{}/{}'.format(pub_type, item_id)),
                                            data=data, headers=headers)
    store_placeholder(context, 'archive_{}'.format(pub_type))
    resp = parse_json_response(context.response)
    linked_packages = resp.get('linked_in_packages', [])
    if linked_packages:
        take_package = linked_packages[0].get('package', '')
        set_placeholder(context, 'archive.{}.take_package'.format(item_id), take_package)
        set_placeholder(context, 'archive.take_package'.format(item_id), take_package)


@when('we get digital item of "{item_id}"')
def step_impl_when_we_get_digital(context, item_id):
    item_id = apply_placeholders(context, item_id)
    context.response = context.client.get(get_prefixed_url(context.app, '/archive/{}'.format(item_id)),
                                          headers=context.headers)
    resp = parse_json_response(context.response)
    linked_packages = resp.get('linked_in_packages', [])
    for lp in linked_packages:
        if lp.get('package_type', '') == 'takes':
            take_package = lp.get('package', '')
            set_placeholder(context, 'archive.{}.take_package'.format(item_id), take_package)
            set_placeholder(context, 'archive.take_package'.format(item_id), take_package)


@then('the ingest item is routed based on routing scheme and rule "{rule_name}"')
def then_ingest_item_is_routed_based_on_routing_scheme(context, rule_name):
    with context.app.test_request_context(context.app.config['URL_PREFIX']):
        validate_routed_item(context, rule_name, True)


@then('the ingest item is routed and transformed based on routing scheme and rule "{rule_name}"')
def then_ingest_item_is_routed_transformed_based_on_routing_scheme(context, rule_name):
    with context.app.test_request_context(context.app.config['URL_PREFIX']):
        validate_routed_item(context, rule_name, True, True)


@then('the ingest item is not routed based on routing scheme and rule "{rule_name}"')
def then_ingest_item_is_not_routed_based_on_routing_scheme(context, rule_name):
    with context.app.test_request_context(context.app.config['URL_PREFIX']):
        validate_routed_item(context, rule_name, False)


def validate_routed_item(context, rule_name, is_routed, is_transformed=False):
    data = json.loads(apply_placeholders(context, context.text))

    def validate_rule(action, state):
        for destination in rule.get('actions', {}).get(action, []):
            query = {
                'and': [
                    {'term': {'ingest_id': str(data['ingest'])}},
                    {'term': {'task.desk': str(destination['desk'])}},
                    {'term': {'task.stage': str(destination['stage'])}},
                    {'term': {'state': state}}
                ]
            }
            item = get_archive_items(query) + get_published_items(query)

            if is_routed:
                assert len(item) > 0, 'No routed items found for criteria: ' + str(query)
                assert item[0]['ingest_id'] == data['ingest']
                assert item[0]['task']['desk'] == str(destination['desk'])
                assert item[0]['task']['stage'] == str(destination['stage'])
                assert item[0]['state'] == state

                if is_transformed:
                    assert item[0]['abstract'] == 'Abstract has been updated'

                assert_items_in_package(item[0], state, str(destination['desk']), str(destination['stage']))
            else:
                assert len(item) == 0

    scheme = get_resource_service('routing_schemes').find_one(_id=data['routing_scheme'], req=None)
    rule = next((rule for rule in scheme['rules'] if rule['name'].lower() == rule_name.lower()), {})
    validate_rule('fetch', 'routed')
    validate_rule('publish', 'published')


@when('we schedule the routing scheme "{scheme_id}"')
def when_we_schedule_the_routing_scheme(context, scheme_id):
    with context.app.test_request_context(context.app.config['URL_PREFIX']):
        scheme_id = apply_placeholders(context, scheme_id)
        url = apply_placeholders(context, 'routing_schemes/%s' % scheme_id)
        res = get_res(url, context)
        href = get_self_href(res, context)
        headers = if_match(context, res.get('_etag'))
        rule = res.get('rules')[0]
        now = utcnow()
        from apps.rules.routing_rules import Weekdays

        rule['schedule'] = {
            'day_of_week': [
                Weekdays.dayname(now + timedelta(days=1)),
                Weekdays.dayname(now + timedelta(days=2))
            ],
            'hour_of_day_from': '16:00:00',
            'hour_of_day_to': '20:00:00'
        }

        if len(res.get('rules')) > 1:
            rule = res.get('rules')[1]
            rule['schedule'] = {
                'day_of_week': [Weekdays.dayname(now)]
            }

        context.response = context.client.patch(get_prefixed_url(context.app, href),
                                                data=json.dumps({'rules': res.get('rules', [])}),
                                                headers=headers)
        assert_200(context.response)


def get_archive_items(query):
    req = ParsedRequest()
    req.max_results = 100
    req.args = {'filter': json.dumps(query)}
    return list(get_resource_service('archive').get(lookup=None, req=req))


def get_published_items(query):
    req = ParsedRequest()
    req.max_results = 100
    req.args = {'filter': json.dumps(query)}
    return list(get_resource_service('published').get(lookup=None, req=req))


def assert_items_in_package(item, state, desk, stage):
    if item.get('groups'):
        terms = [{'term': {'_id': ref.get('residRef')}}
                 for ref in [ref for group in item.get('groups', [])
                             for ref in group.get('refs', []) if 'residRef' in ref]]

        query = {'or': terms}
        items = get_archive_items(query)
        assert len(items) == len(terms)
        for item in items:
            assert item.get('state') == state
            assert item.get('task', {}).get('desk') == desk
            assert item.get('task', {}).get('stage') == stage


@given('I logout')
def logout(context):
    we_have_sessions_get_id(context, '/sessions')
    step_impl_when_delete_url(context, '/auth/{}'.format(context.session_id))
    assert_200(context.response)


@then('we get "{url}" and match')
def we_get_and_match(context, url):
    url = apply_placeholders(context, url)
    response_data = get_res(url, context)
    context_data = json.loads(apply_placeholders(context, context.text))
    assert_equal(json_match(context_data, response_data), True,
                 msg=str(context_data) + '\n != \n' + str(response_data))


@then('there is no "{key}" in response')
def there_is_no_key_in_response(context, key):
    data = get_json_data(context.response)
    assert key not in data, 'key "%s" is in %s' % (key, data)


@then('there is no "{key}" in task')
def there_is_no_key_in_preferences(context, key):
    data = get_json_data(context.response)['task']
    assert key not in data, 'key "%s" is in task' % key


@then('broadcast "{key}" has value "{value}"')
def broadcast_key_has_value(context, key, value):
    data = get_json_data(context.response).get('broadcast', {})
    value = apply_placeholders(context, value)
    if value.lower() == 'none':
        assert data[key] is None, 'key "%s" is not none and has value "%s"' % (key, data[key])
    else:
        assert data[key] == value, 'key "%s" does not have valid value "%s"' % (key, data[key])


@then('there is no "{key}" preference')
def there_is_no_preference(context, key):
    data = get_json_data(context.response)
    assert key not in data['user_preferences'], '%s is in %s' % (key, data['user_preferences'].keys())


@then('there is no "{key}" in "{namespace}" preferences')
def there_is_no_key_in_namespace_preferences(context, key, namespace):
    data = get_json_data(context.response)['user_preferences']
    assert key not in data[namespace], 'key "%s" is in %s' % (key, data[namespace])


@then('we check if article has Embargo and Ed. Note of the article has embargo indication')
def step_impl_then_check_embargo(context):
    assert_200(context.response)
    try:
        response_data = json.loads(context.response.get_data())
    except Exception:
        fail_and_print_body(context.response, 'response is not valid json')

    if response_data.get('_meta') and response_data.get('_items'):
        for item in response_data.get('_items'):
            assert_embargo(context, item)
    else:
        assert_embargo(context, response_data)


def assert_embargo(context, item):
    if not item.get('embargo'):
        fail_and_print_body(context, context.response, 'Embargo not found')

    if not item.get('ednote'):
        fail_and_print_body(context, context.response, 'Embargo indication in "Ed. Note" not found')

    assert_equal((item['ednote'].find('Embargoed') > -1), True)


@when('embargo lapses for "{item_id}"')
def embargo_lapses(context, item_id):
    item_id = apply_placeholders(context, item_id)
    item = get_res("/archive/%s" % item_id, context)

    updates = {'embargo': (utcnow() - timedelta(minutes=10)),
               'schedule_settings': {'utc_embargo': (utcnow() - timedelta(minutes=10))}}

    linked_packages = item.get('linked_in_packages', [])
    with context.app.test_request_context(context.app.config['URL_PREFIX']):
        get_resource_service('archive').system_update(id=item['_id'], original=item, updates=updates)
        if len(linked_packages) > 0 and linked_packages[0]['package_type'] == 'takes':
            package = get_resource_service('archive').find_one(req=None, _id=linked_packages[0]['package'])
            get_resource_service('archive').system_update(id=linked_packages[0]['package'],
                                                          original=package, updates=updates)


@then('we validate the published item expiry to be after publish expiry set in desk settings {publish_expiry_in_desk}')
def validate_published_item_expiry(context, publish_expiry_in_desk):
    assert_200(context.response)
    try:
        response_data = json.loads(context.response.get_data())
    except Exception:
        fail_and_print_body(context.response, 'response is not valid json')

    if response_data.get('_meta') and response_data.get('_items'):
        for item in response_data.get('_items'):
            assert_expiry(item, publish_expiry_in_desk)
    else:
        assert_expiry(response_data, publish_expiry_in_desk)


@then('we get updated timestamp "{field}"')
def step_we_get_updated_timestamp(context, field):
    data = get_json_data(context.response)
    timestamp = arrow.get(data[field])
    now = utcnow()
    assert timestamp + timedelta(seconds=5) > now, 'timestamp < now (%s, %s)' % (timestamp, now)  # 5s tolerance


def assert_expiry(item, publish_expiry_in_desk):
    embargo = item.get('embargo')
    actual = parse_date(item.get('expiry'))
    error_message = 'Published Item Expiry validation fails'
    publish_expiry_in_desk = int(publish_expiry_in_desk)

    if embargo:
        expected = get_expiry_date(minutes=publish_expiry_in_desk,
                                   offset=datetime.strptime(embargo, '%Y-%m-%dT%H:%M:%S%z'))
        if actual != expected:
            raise WooperAssertionError("{}. Expected: {}, Actual: {}".format(error_message, expected, actual))
    else:
        expected = get_expiry_date(minutes=publish_expiry_in_desk)
        if expected < actual:
            raise WooperAssertionError("{}. Expected: {}, Actual: {}".format(error_message, expected, actual))


@when('run import legal publish queue')
def run_import_legal_publish_queue(context):
    with context.app.test_request_context(context.app.config['URL_PREFIX']):
        from apps.legal_archive import ImportLegalPublishQueueCommand
        ImportLegalPublishQueueCommand().run()


@when('we expire items')
def expire_content(context):
    with context.app.test_request_context(context.app.config['URL_PREFIX']):
        ids = json.loads(apply_placeholders(context, context.text))
        expiry = utcnow() - timedelta(minutes=5)
        for item_id in ids:
            original = get_resource_service('archive').find_one(req=None, _id=item_id)
            get_resource_service('archive').system_update(item_id, {'expiry': expiry}, original)
            get_resource_service('published').update_published_items(item_id, 'expiry', expiry)

        from apps.archive.commands import RemoveExpiredContent
        RemoveExpiredContent().run()


@when('the publish schedule lapses')
def run_overdue_schedule_jobs(context):
    with context.app.test_request_context(context.app.config['URL_PREFIX']):
        ids = json.loads(apply_placeholders(context, context.text))
        lapse_time = utcnow() - timedelta(minutes=5)
        updates = {
            'publish_schedule': lapse_time,
            'schedule_settings': {
                'utc_publish_schedule': lapse_time,
                'time_zone': None
            }
        }

        for item_id in ids:
            original = get_resource_service('archive').find_one(req=None, _id=item_id)
            get_resource_service('archive').system_update(item_id, updates, original)
            get_resource_service('published').update_published_items(item_id, 'publish_schedule', lapse_time)
            get_resource_service('published').update_published_items(item_id, 'schedule_settings.utc_publish_schedule',
                                                                     lapse_time)


@when('we get takes package "{url}" and validate')
def we_get_takes_package_and_validate(context, url):
    with context.app.test_request_context(context.app.config['URL_PREFIX']):
        url = apply_placeholders(context, url)
        response_data = get_res(url, context)

        from apps.packages.takes_package_service import TakesPackageService
        response_data = TakesPackageService().get_take_package(response_data)

        context_data = json.loads(apply_placeholders(context, context.text))
        assert_equal(json_match(context_data, response_data), True,
                     msg=str(context_data) + '\n != \n' + str(response_data))


@when('we transmit items')
def expire_content(context):
    with context.app.test_request_context(context.app.config['URL_PREFIX']):
        from superdesk.publish.publish_content import PublishContent
        PublishContent().run()


@when('we remove item "{_id}" from mongo')
def remove_item_from_mongo(context, _id):
    with context.app.app_context():
        context.app.data.mongo.remove('archive', {'_id': _id})


@then('we get text "{text}" in response field "{field}"')
def we_get_text_in_field(context, text, field):
    with context.app.test_request_context(context.app.config['URL_PREFIX']):
        resp = parse_json_response(context.response)
        assert field in resp, 'Field {} not found in response.'.format(field)
        assert isinstance(resp.get(field), str), 'Invalid type'
        assert text in resp.get(field, ''), '{} contains text: {}. Text To find: {}'.format(field,
                                                                                            resp.get(field, ''),
                                                                                            text)


@then('we reset priority flag for updated articles')
def we_get_reset_default_priority_for_updated_articles(context):
    context.app.config['RESET_PRIORITY_VALUE_FOR_UPDATE_ARTICLES'] = True


@then('we mark the items not moved to legal')
def we_mark_the_items_not_moved_to_legal(context):
    with context.app.test_request_context(context.app.config['URL_PREFIX']):
        ids = json.loads(apply_placeholders(context, context.text))
        for item_id in ids:
            get_resource_service('published').update_published_items(item_id, 'moved_to_legal', False)


@when('we run import legal archive command')
def we_run_import_legal_archive_command(context):
    with context.app.test_request_context(context.app.config['URL_PREFIX']):
        from apps.legal_archive.commands import ImportLegalArchiveCommand
        ImportLegalArchiveCommand().run()


@then('we find no reference of package "{reference}" in item')
def we_find_no_reference_of_package_in_item(context, reference):
    with context.app.test_request_context(context.app.config['URL_PREFIX']):
        reference = apply_placeholders(context, reference)
        resp = parse_json_response(context.response)
        linked_in_packages = resp.get('linked_in_packages', [])
        assert reference not in [p.get('package') for p in linked_in_packages], \
            'Package reference {} found in item'.format(reference)


@then('we set spike exipry "{expiry}"')
def we_set_spike_exipry(context, expiry):
    context.app.settings['SPIKE_EXPIRY_MINUTES'] = int(expiry)<|MERGE_RESOLUTION|>--- conflicted
+++ resolved
@@ -18,14 +18,7 @@
 from re import findall
 from urllib.parse import urlparse
 
-<<<<<<< HEAD
 import arrow
-=======
-import superdesk.tests as tests
-from superdesk.io import registered_feeding_services
-from superdesk.io.commands.update_ingest import LAST_ITEM_UPDATE
-import superdesk
->>>>>>> f95fc5ee
 from behave import given, when, then  # @UnresolvedImport
 from bson import ObjectId
 from eve.io.mongo import MongoJSONEncoder
