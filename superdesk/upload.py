# -*- coding: utf-8; -*-
#
# This file is part of Superdesk.
#
# Copyright 2013, 2014 Sourcefabric z.u. and contributors.
#
# For the full copyright and license information, please see the
# AUTHORS and LICENSE files distributed with this source code, or
# at https://www.sourcefabric.org/superdesk/license

"""Upload module"""
import logging
import superdesk
from eve.utils import config
from superdesk.errors import SuperdeskApiError
from werkzeug.wsgi import wrap_file
from .resource import Resource
from .services import BaseService
from flask import url_for, request, current_app as app
from superdesk.media.renditions import generate_renditions, delete_file_on_error
from superdesk.media.media_operations import download_file_from_url, process_file_from_stream, \
    crop_image, decode_metadata, download_file_from_encoded_str


bp = superdesk.Blueprint('upload_raw', __name__)
superdesk.blueprint(bp)
logger = logging.getLogger(__name__)
cache_for = 3600 * 24 * 30  # 30d cache


@bp.route('/upload/<path:media_id>/raw', methods=['GET'])
def get_upload_as_data_uri(media_id):
    media_file = app.media.get(media_id, 'upload')
    if media_file:
        data = wrap_file(request.environ, media_file, buffer_size=1024 * 256)
        response = app.response_class(
            data,
            mimetype=media_file.content_type,
            direct_passthrough=True)
        response.content_length = media_file.length
        response.last_modified = media_file.upload_date
        response.set_etag(media_file.md5)
        response.cache_control.max_age = cache_for
        response.cache_control.s_max_age = cache_for
        response.cache_control.public = True
        response.make_conditional(request)
        response.headers["Content-Disposition"] = \
            'attachment; filename="{filename}"'.format(filename=media_file.filename)
        return response
    raise SuperdeskApiError.notFoundError('File not found on media storage.')


def url_for_media(media_id, mimetype=None):
<<<<<<< HEAD
    try:
        url = app.media.url_for_media(media_id, mimetype)
        if url:
            return url
        return url_for('upload_raw.get_upload_as_data_uri', media_id=media_id,
                       _external=True, _schema=superdesk.config.URL_PROTOCOL)
    except AttributeError:
        return url_for('upload_raw.get_upload_as_data_uri', media_id=media_id,
                       _external=True, _schema=superdesk.config.URL_PROTOCOL)
=======
    return app.media.url_for_media(media_id, mimetype)


def upload_url(media_id):
    return url_for('upload_raw.get_upload_as_data_uri', media_id=media_id,
                   _external=True, _schema=app.config.get('URL_PROTOCOL'))
>>>>>>> 6bfec4c4


def upload_url(media_id):
    return url_for('upload_raw.get_upload_as_data_uri', media_id=media_id,
                   _external=True, _schema=app.config.get('URL_PROTOCOL'))


def init_app(app):
    endpoint_name = 'upload'
    service = UploadService(endpoint_name, backend=superdesk.get_backend())
    UploadResource(endpoint_name, app=app, service=service)


class UploadResource(Resource):
    schema = {
        'media': {'type': 'file'},
        'CropLeft': {'type': 'integer'},
        'CropRight': {'type': 'integer'},
        'CropTop': {'type': 'integer'},
        'CropBottom': {'type': 'integer'},
        'URL': {'type': 'string'},
        'mimetype': {'type': 'string'},
        'filemeta': {'type': 'dict'}
    }
    extra_response_fields = ['renditions']
    datasource = {
        'projection': {
            'mimetype': 1,
            'filemeta': 1,
            '_created': 1,
            '_updated': 1,
            '_etag': 1,
            'media': 1,
            'renditions': 1,
        }
    }
    item_methods = ['GET', 'DELETE']
    resource_methods = ['GET', 'POST']
    privileges = {'POST': 'archive', 'DELETE': 'archive'}


class UploadService(BaseService):

    def on_create(self, docs):
        for doc in docs:
            if doc.get('URL') and doc.get('media'):
                message = 'Uploading file by URL and file stream in the same time is not supported.'
                raise SuperdeskApiError.badRequestError(message)

            content = None
            filename = None
            content_type = None
            if doc.get('media'):
                content = doc['media']
                filename = content.filename
                content_type = content.mimetype
            elif doc.get('URL'):
                content, filename, content_type = self.download_file(doc)

            self.crop_and_store_file(doc, content, filename, content_type)

    def crop_and_store_file(self, doc, content, filename, content_type):
        # retrieve file name and metadata from file
        file_name, content_type, metadata = process_file_from_stream(content, content_type=content_type)
        # crop the file if needed, can change the image size
        was_cropped, out = crop_image(content, filename, doc)
        # the length in metadata could be updated if it was cropped
        if was_cropped:
            file_name, content_type, metadata_after_cropped = process_file_from_stream(out, content_type=content_type)
            # when cropped, metadata are reseted. Then we update the previous metadata variable
            metadata['length'] = metadata_after_cropped['length']
        try:
            logger.debug('Going to save media file with %s ' % file_name)
            out.seek(0)
            file_id = app.media.put(out, filename=file_name, content_type=content_type,
                                    resource=self.datasource, metadata=metadata)
            doc['media'] = file_id
            doc['mimetype'] = content_type
            doc['filemeta'] = decode_metadata(metadata)
            inserted = [doc['media']]
            file_type = content_type.split('/')[0]
            rendition_spec = config.RENDITIONS['avatar']
            renditions = generate_renditions(out, file_id, inserted, file_type,
                                             content_type, rendition_spec, url_for_media)
            doc['renditions'] = renditions
        except Exception as io:
            logger.exception(io)
            for file_id in inserted:
                delete_file_on_error(doc, file_id)
            raise SuperdeskApiError.internalError('Generating renditions failed')

    def download_file(self, doc):
        url = doc.get('URL')
        if not url:
            return
        if url.startswith('data'):
            return download_file_from_encoded_str(url)
        else:
            return download_file_from_url(url)<|MERGE_RESOLUTION|>--- conflicted
+++ resolved
@@ -51,24 +51,7 @@
 
 
 def url_for_media(media_id, mimetype=None):
-<<<<<<< HEAD
-    try:
-        url = app.media.url_for_media(media_id, mimetype)
-        if url:
-            return url
-        return url_for('upload_raw.get_upload_as_data_uri', media_id=media_id,
-                       _external=True, _schema=superdesk.config.URL_PROTOCOL)
-    except AttributeError:
-        return url_for('upload_raw.get_upload_as_data_uri', media_id=media_id,
-                       _external=True, _schema=superdesk.config.URL_PROTOCOL)
-=======
     return app.media.url_for_media(media_id, mimetype)
-
-
-def upload_url(media_id):
-    return url_for('upload_raw.get_upload_as_data_uri', media_id=media_id,
-                   _external=True, _schema=app.config.get('URL_PROTOCOL'))
->>>>>>> 6bfec4c4
 
 
 def upload_url(media_id):
