--- conflicted
+++ resolved
@@ -73,6 +73,7 @@
                        },
             'subject': self.get_subjects,
             'body_html': self.get_content,
+            FORMAT: self.get_format,
             'place': self.get_place,
             'keywords': {'xpath': 'head/docdata',
                          'filter': self.get_keywords,
@@ -194,7 +195,6 @@
         item = {ITEM_TYPE: CONTENT_TYPE.TEXT,  # set the default type.
                 }
         try:
-<<<<<<< HEAD
             for key, mapping in self.metadata_mapping.items():
                 if not mapping:
                     # key is ignored
@@ -238,51 +238,6 @@
                             item[key] = mapping['filter_value'](item[key])
                         except KeyError:
                             pass
-=======
-            docdata = xml.find('head/docdata')
-            # set the default type.
-            item[ITEM_TYPE] = CONTENT_TYPE.TEXT
-            item['guid'] = item['uri'] = docdata.find('doc-id').get('id-string')
-            if docdata.find('urgency') is not None:
-                item['urgency'] = int(docdata.find('urgency').get('ed-urg', '5'))
-            item['pubstatus'] = (docdata.attrib.get('management-status', 'usable')).lower()
-            item['firstcreated'] = self.get_norm_datetime(docdata.find('date.issue'))
-            item['versioncreated'] = self.get_norm_datetime(docdata.find('date.issue'))
-
-            if docdata.find('date.expire') is not None:
-                item['expiry'] = self.get_norm_datetime(docdata.find('date.expire'))
-            item['subject'] = self.get_subjects(xml)
-            item['body_html'] = self.get_content(xml)
-            body_elem = xml.find('body/body.content')
-            # if the body contains only a single pre tag we mark the format as preserved
-            if len(body_elem) == 1 and body_elem[0].tag == 'pre':
-                item[FORMAT] = FORMATS.PRESERVED
-            else:
-                item[FORMAT] = FORMATS.HTML
-            item['place'] = self.get_places(docdata)
-            item['keywords'] = self.get_keywords(docdata)
-
-            if xml.find('head/tobject/tobject.property') is not None:
-                genre = xml.find('head/tobject/tobject.property').get('tobject.property.type')
-                genre_map = superdesk.get_resource_service('vocabularies').find_one(req=None, _id='genre')
-                if genre_map is not None:
-                    item['genre'] = [x for x in genre_map.get('items', []) if x['name'] == genre]
-
-            if docdata.find('ed-msg') is not None:
-                item['ednote'] = docdata.find('ed-msg').attrib.get('info')
-
-            if xml.find('body/body.head/hedline/hl1') is not None:
-                item['headline'] = xml.find('body/body.head/hedline/hl1').text
-            else:
-                if xml.find('head/title') is not None:
-                    item['headline'] = xml.find('head/title').text
-
-            elem = xml.find('body/body.head/abstract/p')
-            item['abstract'] = elem.text if elem is not None else ''
-            if elem is None:
-                elem = xml.find('body/body.head/abstract')
-                item['abstract'] = elem.text if elem is not None else ''
->>>>>>> 612989e5
 
             elem = xml.find('body/body.head/dateline/location/city')
             if elem is not None:
@@ -293,70 +248,9 @@
         except Exception as ex:
             raise ParserError.nitfParserError(ex, provider)
 
-<<<<<<< HEAD
     def get_norm_datetime(self, tree):
         if tree is None:
             return
-=======
-    def parse_to_preformatted(self, element):
-        """
-        Extract the contnt of the element as a plain string with line enders
-        :param element:
-        :return:
-        """
-        elements = []
-        soup = BeautifulSoup(element, 'html.parser')
-        for elem in soup.findAll(True):
-            elements.append(elem.get_text() + '\r\n')
-        return ''.join(elements)
-
-    def parse_meta(self, tree, item):
-        for elem in tree.findall('head/meta'):
-            attribute_name = elem.get('name')
-
-            if attribute_name == 'anpa-keyword':
-                item['slugline'] = elem.get('content')
-            elif attribute_name == 'anpa-sequence':
-                item['ingest_provider_sequence'] = elem.get('content')
-            elif attribute_name == 'anpa-category':
-                item['anpa_category'] = [{'qcode': elem.get('content'), 'name': ''}]
-            elif attribute_name == 'anpa-wordcount':
-                item['word_count'] = int(elem.get('content'))
-            elif attribute_name == 'anpa-takekey':
-                item['anpa_take_key'] = elem.get('content')
-            elif attribute_name == 'anpa-format':
-                anpa_format = elem.get('content').lower() if elem.get('content') is not None else 'x'
-                if anpa_format == 't':
-                    item[FORMAT] = FORMATS.PRESERVED
-                    if not item['body_html'].startswith('<pre>'):
-                        # convert content to text in a pre tag
-                        item['body_html'] = '<pre>' + self.parse_to_preformatted(self.get_content(tree)) + '</pre>'
-                    else:
-                        item['body_html'] = self.parse_to_preformatted(self.get_content(tree))
-                else:
-                    item[FORMAT] = FORMATS.HTML
-
-            elif attribute_name == 'aap-priority':
-                item['priority'] = self.map_priority(elem.get('content'))
-            elif attribute_name == 'aap-original-creator':
-                query = {'username': re.compile('^{}$'.format(elem.get('content')), re.IGNORECASE)}
-                user = superdesk.get_resource_service('users').find_one(req=None, **query)
-                if user is not None:
-                    item['original_creator'] = user.get('_id')
-            elif attribute_name == 'aap-version-creator':
-                query = {'username': re.compile('^{}$'.format(elem.get('content')), re.IGNORECASE)}
-                user = superdesk.get_resource_service('users').find_one(req=None, **query)
-                if user:
-                    item['version_creator'] = user.get('_id')
-            elif attribute_name == 'aap-source':
-                item['original_source'] = elem.get('content')
-                item['source'] = elem.get('content')
-            elif attribute_name == 'aap-original-source':
-                pass
-            elif attribute_name == 'aap-place':
-                locator_map = superdesk.get_resource_service('vocabularies').find_one(req=None, _id='locators')
-                item['place'] = [x for x in locator_map.get('items', []) if x['qcode'] == elem.get('content')]
->>>>>>> 612989e5
 
         try:
             value = datetime.strptime(tree.attrib['norm'], '%Y%m%dT%H%M%S')
@@ -396,11 +290,48 @@
                 subjects.append({'name': subject_codes[qcode], 'qcode': qcode})
         return subjects
 
-    def get_content(self, tree):
+    def get_anpa_format(self, xml):
+        elem = xml.find("head/meta[@name='anpa-format']")
+        if elem is not None:
+            content = elem.get('content')
+            return content.lower() if content is not None else 'x'
+
+    def parse_to_preformatted(self, element):
+        """
+        Extract the contnt of the element as a plain string with line enders
+        :param element:
+        :return:
+        """
         elements = []
-        for elem in tree.find('body/body.content'):
+        soup = BeautifulSoup(element, 'html.parser')
+        for elem in soup.findAll(True):
+            elements.append(elem.get_text() + '\r\n')
+        return ''.join(elements)
+
+    def get_content(self, xml):
+        elements = []
+        for elem in xml.find('body/body.content'):
             elements.append(etree.tostring(elem, encoding='unicode'))
-        return ''.join(elements)
+        content = ''.join(elements)
+        if self.get_anpa_format(xml) == 't':
+            if not content.startswith('<pre>'):
+                # convert content to text in a pre tag
+                content = '<pre>{}</pre>'.format(self.parse_to_preformatted(content))
+            else:
+                content = self.parse_to_preformatted(content)
+        return content
+
+    def get_format(self, xml):
+        anpa_format = self.get_anpa_format(xml)
+        if anpa_format is not None:
+            return FORMATS.PRESERVED if anpa_format == 't' else FORMATS.HTML
+
+        body_elem = xml.find('body/body.content')
+        # if the body contains only a single pre tag we mark the format as preserved
+        if len(body_elem) == 1 and body_elem[0].tag == 'pre':
+            return FORMATS.PRESERVED
+        else:
+            return FORMATS.HTML
 
     def get_place(self, tree):
         elem = tree.find("head/meta/[@name='aap-place']")
