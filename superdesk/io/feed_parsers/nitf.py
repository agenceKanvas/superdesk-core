# -*- coding: utf-8; -*-
#
# This file is part of Superdesk.
#
# Copyright 2013, 2014 Sourcefabric z.u. and contributors.
#
# For the full copyright and license information, please see the
# AUTHORS and LICENSE files distributed with this source code, or
# at https://www.sourcefabric.org/superdesk/license

import logging
from datetime import datetime
import dateutil.parser
from superdesk.io import register_feed_parser
from superdesk.io.feed_parsers import XMLFeedParser
import xml.etree.ElementTree as etree
from superdesk.errors import ParserError
from superdesk.utc import utc
from superdesk.metadata.item import CONTENT_TYPE, ITEM_TYPE, FORMAT, FORMATS
from superdesk.etree import get_word_count
from superdesk.io.iptc import subject_codes
from bs4 import BeautifulSoup
import re
import superdesk
logger = logging.getLogger(__name__)

SETTINGS_MAPPING_PARAM = 'NITF_MAPPING'
SUBJECT_TYPE = 'tobject.subject.type'
SUBJECT_MATTER = 'tobject.subject.matter'
SUBJECT_DETAIL = 'tobject.subject.detail'

subject_fields = (SUBJECT_TYPE, SUBJECT_MATTER, SUBJECT_DETAIL)


class SkipValue(Exception):
    """Exception used in callback when a value is not needed"""


class NITFFeedParser(XMLFeedParser):
    """
    Feed Parser which can parse if the feed is in NITF format.
    """
    # FIXME: some behaviour here are specific to AAP (e.g. getPlace)
    #        they have been kept to avoid breaking AAP, but they can
    #        now be moved to Superdesk's settings in aap branch

    NAME = 'nitf'

    def __init__(self):
        super().__init__()
        self.default_mapping = {
            'guid': {'xpath': 'head/docdata/doc-id/@id-string',
                     'default': None
                     },
            'uri': {'xpath': 'head/docdata/doc-id/@id-string',
                    'default': None
                    },
            'urgency': {'xpath': 'head/docdata/urgency/@ed-urg',
                        'default_attr': 5,
                        'filter_value': int,
                        },
            'pubstatus': {'xpath': 'head/docdata/@management-status',
                          'default_attr': 'usable',
                          },
            'firstcreated': {'xpath': 'head/docdata/date.issue',
                             'filter': self.get_norm_datetime,
                             },
            'versioncreated': {'xpath': 'head/docdata/date.issue',
                               'filter': self.get_norm_datetime,
                               },
            'expiry': {'xpath': 'head/docdata/date.expire',
                       'filter': self.get_norm_datetime,
                       },
            'subject': self.get_subjects,
            'body_html': self.get_content,
            'place': self.get_place,
            'keywords': {'xpath': 'head/docdata',
                         'filter': self.get_keywords,
                         },
            'genre': self.get_genre,
            'ednote': 'head/docdata/ed-msg/@info',
            'headline': self.get_headline,
            'abstract': self.get_abstract,
            'byline': self.get_byline,
            # metadata
            'slugline': "head/meta/[@name='anpa-keyword']/@content",
            'ingest_provider_sequence': "head/meta/[@name='anpa-sequence']/@content",
            'anpa_category': {'xpath': "head/meta/[@name='anpa-category']",
                              'filter': lambda elem: [{'qcode': elem.get('content'), 'name': ''}],
                              },
            'word_count': {'xpath': "head/meta/[@name='anpa-wordcount']",
                           'filter': lambda elem: int(elem.get('content')),
                           },
            'anpa_take_key': "head/meta/[@name='anpa-keyword']",
            ITEM_TYPE: {'xpath': "head/meta/[@name='anpa-format']",
                        'filter': self.anpa_format_filter,
                        },
            'priority': {'xpath': "head/meta/[@name='aap-priority']",
                         'filter': lambda elem: self.map_priority(elem.get('content')),
                         },
            'original_creator': self.get_original_creator,
            'version_creator': self.get_version_creator,
            'original_source': "head/meta/[@name='aap-source']/@content",
            'source': "head/meta/[@name='aap-source']/@content",
            'task': self.get_task,
        }
        self.metadata_mapping = None

    def _parse_xpath(self, xpath):
        """parse xpath and handle final attribute"""
        last_idx = xpath.rfind('/')
        last = xpath[last_idx + 1:].rstrip()
        if last_idx == -1:
            msg = "No path separator found in xpath {}, ignoring it".format(xpath)
            logger.warn(msg)
            raise ValueError(msg)
        if last.startswith('@'):
            # an attribute is requested
            return {'xpath': xpath[:last_idx], 'attribute': last[1:]}
        else:
            return {'xpath': xpath}

    def _parse_mapping(self, value):
        if isinstance(value, dict):
            if not value:
                return {}
            try:
                xpath = value['xpath']
            except KeyError:
                return value
            else:
                # we parse xpath to handle final @attribute syntax
                try:
                    value.update(self._parse_xpath(xpath))
                except ValueError:
                    # xpath is invalid, we ignore the key
                    # a waring is already logged in self._parse_xpath
                    value = {}
                if 'filter' in value and 'attribute' in value:
                    logging.warn('"filter" and "attribte" should not be used in the same mapping,\
                        "attribute" will not be used: {}'.format(value))
                return value
        elif isinstance(value, str):
            if not value:
                return {}
            try:
                return self._parse_xpath(value)
            except ValueError:
                return {}
        elif callable(value):
            return {'callback': value}
        else:
            logger.warn("Can't parse mapping value {}, ignoring it".format(value))
            return {}

    def _generate_mapping(self):
        """generate self.metadata_mapping according to settings

        Settings use NITF_MAPPING dictionary.
        If a key is not found in NITF_MAPPING, self.default_mapping is used instead.
        If a value is a non-empty string, it is a xpath, @attribute can be used as last path component.
        If value is empty string, the key will be ignored
        If value is a callable, it will be executed with nitf Element as argument, return value will be used.
        If a dictionary is used as value, following keys can be used:
            xpath: path to the element
            attribute: attribute to take in this element (if not present, content will be used)
            default: value to use if element doesn't exists (default: doesn't set the key)
            default_attr: value if element exist but attribute is missing
            filter: callable to be used with found element
            filter_value: callable to be used with found value
        Note the difference between using a callable directly, and "filter" in a dict:
        the former get the root element and can be skipped with SkipValue, while the
        later get an element found with xpath.
        """
        settings_mapping = getattr(superdesk.config, SETTINGS_MAPPING_PARAM)
        if settings_mapping is None:
            logging.info("No mapping found in settings for NITF parser, using default one")
            settings_mapping = {}
        mapping = self.metadata_mapping = {}
        for key, value in self.default_mapping.items():
            if key in settings_mapping:
                continue
            mapping[key] = self._parse_mapping(value)

        for key, value in settings_mapping.items():
            mapping[key] = self._parse_mapping(value)

    def can_parse(self, xml):
        return xml.tag == 'nitf'

    def parse(self, xml, provider=None):
        if self.metadata_mapping is None:
            self._generate_mapping()
        item = {ITEM_TYPE: CONTENT_TYPE.TEXT,  # set the default type.
                }
        try:
<<<<<<< HEAD
            for key, mapping in self.metadata_mapping.items():
                if not mapping:
                    # key is ignored
                    continue
                try:
                    xpath = mapping['xpath']
                except KeyError:
                    # no xpath, we must have a callable
                    try:
                        item[key] = mapping['callback'](xml)
                    except KeyError:
                        logging.warn("invalid mapping for key {}, ignoring it".format(key))
                        continue
                    except SkipValue:
                        continue
                else:
                    elem = xml.find(xpath)
                    if elem is None:
                        try:
                            item[key] = mapping['default']
                        except KeyError:
                            # if there is not default value we skip the key
                            continue
                    else:
                        # we have an element,
                        # do we want a filter, an attribute or the content?
                        try:
                            # filter
                            item[key] = mapping['filter'](elem)
                        except KeyError:
                            try:
                                attribute = mapping['attribute']
                            except KeyError:
                                # content
                                item[key] = ''.join(elem.itertext())
                            else:
                                # attribute
                                item[key] = elem.get(attribute, mapping.get('default_attr'))
                        try:
                            # filter_value is applied on found value
                            item[key] = mapping['filter_value'](item[key])
                        except KeyError:
                            pass
=======
            docdata = xml.find('head/docdata')
            # set the default type.
            item[ITEM_TYPE] = CONTENT_TYPE.TEXT
            item['guid'] = item['uri'] = docdata.find('doc-id').get('id-string')
            if docdata.find('urgency') is not None:
                item['urgency'] = int(docdata.find('urgency').get('ed-urg', '5'))
            item['pubstatus'] = (docdata.attrib.get('management-status', 'usable')).lower()
            item['firstcreated'] = self.get_norm_datetime(docdata.find('date.issue'))
            item['versioncreated'] = self.get_norm_datetime(docdata.find('date.issue'))

            if docdata.find('date.expire') is not None:
                item['expiry'] = self.get_norm_datetime(docdata.find('date.expire'))
            item['subject'] = self.get_subjects(xml)
            item['body_html'] = self.get_content(xml)
            body_elem = xml.find('body/body.content')
            # if the body contains only a single pre tag we mark the format as preserved
            if len(body_elem) == 1 and body_elem[0].tag == 'pre':
                item[FORMAT] = FORMATS.PRESERVED
            else:
                item[FORMAT] = FORMATS.HTML
            item['place'] = self.get_places(docdata)
            item['keywords'] = self.get_keywords(docdata)

            if xml.find('head/tobject/tobject.property') is not None:
                genre = xml.find('head/tobject/tobject.property').get('tobject.property.type')
                genre_map = superdesk.get_resource_service('vocabularies').find_one(req=None, _id='genre')
                if genre_map is not None:
                    item['genre'] = [x for x in genre_map.get('items', []) if x['name'] == genre]

            if docdata.find('ed-msg') is not None:
                item['ednote'] = docdata.find('ed-msg').attrib.get('info')

            if xml.find('body/body.head/hedline/hl1') is not None:
                item['headline'] = xml.find('body/body.head/hedline/hl1').text
            else:
                if xml.find('head/title') is not None:
                    item['headline'] = xml.find('head/title').text

            elem = xml.find('body/body.head/abstract/p')
            item['abstract'] = elem.text if elem is not None else ''
            if elem is None:
                elem = xml.find('body/body.head/abstract')
                item['abstract'] = elem.text if elem is not None else ''
>>>>>>> 50c4aac8

            elem = xml.find('body/body.head/dateline/location/city')
            if elem is not None:
                self.set_dateline(item, city=elem.text)

            item.setdefault('word_count', get_word_count(item['body_html']))
            return item
        except Exception as ex:
            raise ParserError.nitfParserError(ex, provider)

<<<<<<< HEAD
    def get_norm_datetime(self, tree):
        if tree is None:
            return
=======
    def parse_to_preformatted(self, element):
        """
        Extract the contnt of the element as a plain string with line enders
        :param element:
        :return:
        """
        elements = []
        soup = BeautifulSoup(element, 'html.parser')
        for elem in soup.findAll(True):
            elements.append(elem.get_text() + '\r\n')
        return ''.join(elements)

    def parse_meta(self, tree, item):
        for elem in tree.findall('head/meta'):
            attribute_name = elem.get('name')

            if attribute_name == 'anpa-keyword':
                item['slugline'] = elem.get('content')
            elif attribute_name == 'anpa-sequence':
                item['ingest_provider_sequence'] = elem.get('content')
            elif attribute_name == 'anpa-category':
                item['anpa_category'] = [{'qcode': elem.get('content'), 'name': ''}]
            elif attribute_name == 'anpa-wordcount':
                item['word_count'] = int(elem.get('content'))
            elif attribute_name == 'anpa-takekey':
                item['anpa_take_key'] = elem.get('content')
            elif attribute_name == 'anpa-format':
                anpa_format = elem.get('content').lower() if elem.get('content') is not None else 'x'
                if anpa_format == 't':
                    item[FORMAT] = FORMATS.PRESERVED
                    if not item['body_html'].startswith('<pre>'):
                        # convert content to text in a pre tag
                        item['body_html'] = '<pre>' + self.parse_to_preformatted(self.get_content(tree)) + '</pre>'
                    else:
                        item['body_html'] = self.parse_to_preformatted(self.get_content(tree))
                else:
                    item[FORMAT] = FORMATS.HTML

            elif attribute_name == 'aap-priority':
                item['priority'] = self.map_priority(elem.get('content'))
            elif attribute_name == 'aap-original-creator':
                query = {'username': re.compile('^{}$'.format(elem.get('content')), re.IGNORECASE)}
                user = superdesk.get_resource_service('users').find_one(req=None, **query)
                if user is not None:
                    item['original_creator'] = user.get('_id')
            elif attribute_name == 'aap-version-creator':
                query = {'username': re.compile('^{}$'.format(elem.get('content')), re.IGNORECASE)}
                user = superdesk.get_resource_service('users').find_one(req=None, **query)
                if user:
                    item['version_creator'] = user.get('_id')
            elif attribute_name == 'aap-source':
                item['original_source'] = elem.get('content')
                item['source'] = elem.get('content')
            elif attribute_name == 'aap-original-source':
                pass
            elif attribute_name == 'aap-place':
                locator_map = superdesk.get_resource_service('vocabularies').find_one(req=None, _id='locators')
                item['place'] = [x for x in locator_map.get('items', []) if x['qcode'] == elem.get('content')]
>>>>>>> 50c4aac8

        try:
            value = datetime.strptime(tree.attrib['norm'], '%Y%m%dT%H%M%S')
        except ValueError:
            try:
                value = datetime.strptime(tree.attrib['norm'], '%Y%m%dT%H%M%S%z')
            except ValueError:
                value = dateutil.parser.parse(tree.attrib['norm'])

        return utc.normalize(value) if value.tzinfo else value

    def get_subjects(self, tree):
        """
        Finds all the subject tags in the passed tree and returns the parsed subjects. All entries will have both the
        name and qcode populated.
        :param tree:
        :return: a list of subject dictionaries
        """
        subjects = []
        for elem in tree.findall('head/tobject/tobject.subject'):
            qcode = elem.get('tobject.subject.refnum')
            for field in subject_fields:
                if elem.get(field):
                    if field == SUBJECT_TYPE:
                        field_qcode = qcode[:2] + '000000'
                    elif field == SUBJECT_MATTER:
                        field_qcode = qcode[:5] + '000'
                    else:
                        field_qcode = qcode

                    if subject_codes.get(field_qcode):
                        subjects.append({
                            'name': elem.get(field),
                            'qcode': field_qcode
                        })
            if not any(c['qcode'] == qcode for c in subjects) and subject_codes.get(qcode):
                subjects.append({'name': subject_codes[qcode], 'qcode': qcode})
        return subjects

    def get_content(self, tree):
        elements = []
        for elem in tree.find('body/body.content'):
            elements.append(etree.tostring(elem, encoding='unicode'))
        return ''.join(elements)

    def get_place(self, tree):
        elem = tree.find("head/meta/[@name='aap-place']")
        if elem is None:
            return self.get_places(tree.find('head/docdata'))
        locator_map = superdesk.get_resource_service('vocabularies').find_one(req=None, _id='locators')
        return [x for x in locator_map.get('items', []) if x['qcode'] == elem.get('content')]

    def get_places(self, docdata):
        places = []
        evloc = docdata.find('evloc')
        if evloc is not None:
            places.append({
                'name': evloc.attrib.get('city'),
                'code': evloc.attrib.get('iso-cc'),
            })
        return places

    def get_keywords(self, docdata):
        return [keyword.attrib['key'] for keyword in docdata.findall('key-list/keyword')]

    def get_genre(self, tree):
        elem = tree.find('head/tobject/tobject.property')
        if elem is None:
            raise SkipValue()
        genre = elem.get('tobject.property.type')
        genre_map = superdesk.get_resource_service('vocabularies').find_one(req=None, _id='genre')
        if genre_map is not None:
            return [x for x in genre_map.get('items', []) if x['name'] == genre]
        else:
            raise SkipValue()

    def get_headline(self, xml):
        if xml.find('body/body.head/hedline/hl1') is not None:
            return xml.find('body/body.head/hedline/hl1').text
        else:
            if xml.find('head/title') is not None:
                return xml.find('head/title').text
        raise SkipValue()

    def get_abstract(self, xml):
        elem = xml.find('body/body.head/abstract/p')
        if elem is None:
            elem = xml.find('body/body.head/abstract')
        return elem.text if elem is not None else ''

    def get_byline(self, tree):
        elem = tree.find('body/body.head/byline')
        byline = ''
        if elem is not None:
            byline = elem.text
            person = elem.find('person')
            if person is not None:
                byline = "{} {}".format(byline.strip(), person.text.strip())
        return byline

    def anpa_format_filter(self, elem):
        anpa_format = elem.get('content').lower() if elem.get('content') is not None else 'x'
        return CONTENT_TYPE.TEXT if anpa_format == 'x' else CONTENT_TYPE.PREFORMATTED

    def get_original_creator(self, tree):
        elem = tree.find("head/meta/[@name='aap-original-creator']")
        if elem is not None:
            query = {'username': re.compile('^{}$'.format(elem.get('content')), re.IGNORECASE)}
            user = superdesk.get_resource_service('users').find_one(req=None, **query)
            if user is not None:
                return user.get('_id')
        raise SkipValue()

    def get_version_creator(self, tree):
        elem = tree.find("head/meta/[@name='aap-version-creator']")
        if elem is not None:
            query = {'username': re.compile('^{}$'.format(elem.get('content')), re.IGNORECASE)}
            user = superdesk.get_resource_service('users').find_one(req=None, **query)
            if user:
                return user.get('_id')
        raise SkipValue()

    def get_task(self, tree):
        desk_name = tree.find('head/meta[@name="aap-desk"]')
        if desk_name is not None:
            desk = superdesk.get_resource_service('desks').find_one(req=None, name=desk_name.get('content'))
            if desk:
                task = {'desk': desk.get('_id')}
                stage_name = tree.find('head/meta[@name="aap-stage"]')
                if stage_name is not None:
                    lookup = {'$and': [{'name': stage_name.get('content')}, {'desk': str(desk.get('_id'))}]}
                    stages = superdesk.get_resource_service('stages').get(req=None, lookup=lookup)
                    if stages is not None and stages.count() == 1:
                        task['stage'] = stages[0].get('_id')
                return task
        raise SkipValue()


register_feed_parser(NITFFeedParser.NAME, NITFFeedParser())<|MERGE_RESOLUTION|>--- conflicted
+++ resolved
@@ -73,6 +73,7 @@
                        },
             'subject': self.get_subjects,
             'body_html': self.get_content,
+            FORMAT: self.get_format,
             'place': self.get_place,
             'keywords': {'xpath': 'head/docdata',
                          'filter': self.get_keywords,
@@ -92,9 +93,6 @@
                            'filter': lambda elem: int(elem.get('content')),
                            },
             'anpa_take_key': "head/meta/[@name='anpa-keyword']",
-            ITEM_TYPE: {'xpath': "head/meta/[@name='anpa-format']",
-                        'filter': self.anpa_format_filter,
-                        },
             'priority': {'xpath': "head/meta/[@name='aap-priority']",
                          'filter': lambda elem: self.map_priority(elem.get('content')),
                          },
@@ -109,11 +107,11 @@
     def _parse_xpath(self, xpath):
         """parse xpath and handle final attribute"""
         last_idx = xpath.rfind('/')
-        last = xpath[last_idx + 1:].rstrip()
         if last_idx == -1:
             msg = "No path separator found in xpath {}, ignoring it".format(xpath)
             logger.warn(msg)
             raise ValueError(msg)
+        last = xpath[last_idx + 1:].rstrip()
         if last.startswith('@'):
             # an attribute is requested
             return {'xpath': xpath[:last_idx], 'attribute': last[1:]}
@@ -154,12 +152,14 @@
             return {}
 
     def _generate_mapping(self):
-        """generate self.metadata_mapping according to settings
-
-        Settings use NITF_MAPPING dictionary.
-        If a key is not found in NITF_MAPPING, self.default_mapping is used instead.
+        """generate self.metadata_mapping according to available mappings
+
+        The following mappings are used in this order (last is more important):
+            - self.default_mapping
+            - self.MAPPING, intended for sublasses
+            - NITF_MAPPING dictionary which can be put in settings
         If a value is a non-empty string, it is a xpath, @attribute can be used as last path component.
-        If value is empty string, the key will be ignored
+        If value is empty string/dict, the key will be ignored
         If value is a callable, it will be executed with nitf Element as argument, return value will be used.
         If a dictionary is used as value, following keys can be used:
             xpath: path to the element
@@ -168,22 +168,33 @@
             default_attr: value if element exist but attribute is missing
             filter: callable to be used with found element
             filter_value: callable to be used with found value
+            key_hook: a callable which store itself the resulting value in the item,
+                      usefull for specific behaviours when several values goes to same key
+                      callable will get item and value as arguments.
+            update: a bool which indicate that default mapping must be updated instead of overwritten
         Note the difference between using a callable directly, and "filter" in a dict:
         the former get the root element and can be skipped with SkipValue, while the
         later get an element found with xpath.
         """
+        try:
+            class_mapping = self.MAPPING
+        except AttributeError:
+            class_mapping = {}
+
         settings_mapping = getattr(superdesk.config, SETTINGS_MAPPING_PARAM)
         if settings_mapping is None:
             logging.info("No mapping found in settings for NITF parser, using default one")
             settings_mapping = {}
+
         mapping = self.metadata_mapping = {}
-        for key, value in self.default_mapping.items():
-            if key in settings_mapping:
-                continue
-            mapping[key] = self._parse_mapping(value)
-
-        for key, value in settings_mapping.items():
-            mapping[key] = self._parse_mapping(value)
+
+        for source_mapping in (self.default_mapping, class_mapping, settings_mapping):
+            for key, value in source_mapping.items():
+                key_mapping = self._parse_mapping(value)
+                if key_mapping.get('update', False) and key in mapping:
+                    mapping[key].update(key_mapping)
+                else:
+                    mapping[key] = key_mapping
 
     def can_parse(self, xml):
         return xml.tag == 'nitf'
@@ -194,7 +205,6 @@
         item = {ITEM_TYPE: CONTENT_TYPE.TEXT,  # set the default type.
                 }
         try:
-<<<<<<< HEAD
             for key, mapping in self.metadata_mapping.items():
                 if not mapping:
                     # key is ignored
@@ -204,7 +214,7 @@
                 except KeyError:
                     # no xpath, we must have a callable
                     try:
-                        item[key] = mapping['callback'](xml)
+                        value = mapping['callback'](xml)
                     except KeyError:
                         logging.warn("invalid mapping for key {}, ignoring it".format(key))
                         continue
@@ -214,7 +224,7 @@
                     elem = xml.find(xpath)
                     if elem is None:
                         try:
-                            item[key] = mapping['default']
+                            value = mapping['default']
                         except KeyError:
                             # if there is not default value we skip the key
                             continue
@@ -223,66 +233,27 @@
                         # do we want a filter, an attribute or the content?
                         try:
                             # filter
-                            item[key] = mapping['filter'](elem)
+                            value = mapping['filter'](elem)
                         except KeyError:
                             try:
                                 attribute = mapping['attribute']
                             except KeyError:
                                 # content
-                                item[key] = ''.join(elem.itertext())
+                                value = ''.join(elem.itertext())
                             else:
                                 # attribute
-                                item[key] = elem.get(attribute, mapping.get('default_attr'))
-                        try:
-                            # filter_value is applied on found value
-                            item[key] = mapping['filter_value'](item[key])
-                        except KeyError:
-                            pass
-=======
-            docdata = xml.find('head/docdata')
-            # set the default type.
-            item[ITEM_TYPE] = CONTENT_TYPE.TEXT
-            item['guid'] = item['uri'] = docdata.find('doc-id').get('id-string')
-            if docdata.find('urgency') is not None:
-                item['urgency'] = int(docdata.find('urgency').get('ed-urg', '5'))
-            item['pubstatus'] = (docdata.attrib.get('management-status', 'usable')).lower()
-            item['firstcreated'] = self.get_norm_datetime(docdata.find('date.issue'))
-            item['versioncreated'] = self.get_norm_datetime(docdata.find('date.issue'))
-
-            if docdata.find('date.expire') is not None:
-                item['expiry'] = self.get_norm_datetime(docdata.find('date.expire'))
-            item['subject'] = self.get_subjects(xml)
-            item['body_html'] = self.get_content(xml)
-            body_elem = xml.find('body/body.content')
-            # if the body contains only a single pre tag we mark the format as preserved
-            if len(body_elem) == 1 and body_elem[0].tag == 'pre':
-                item[FORMAT] = FORMATS.PRESERVED
-            else:
-                item[FORMAT] = FORMATS.HTML
-            item['place'] = self.get_places(docdata)
-            item['keywords'] = self.get_keywords(docdata)
-
-            if xml.find('head/tobject/tobject.property') is not None:
-                genre = xml.find('head/tobject/tobject.property').get('tobject.property.type')
-                genre_map = superdesk.get_resource_service('vocabularies').find_one(req=None, _id='genre')
-                if genre_map is not None:
-                    item['genre'] = [x for x in genre_map.get('items', []) if x['name'] == genre]
-
-            if docdata.find('ed-msg') is not None:
-                item['ednote'] = docdata.find('ed-msg').attrib.get('info')
-
-            if xml.find('body/body.head/hedline/hl1') is not None:
-                item['headline'] = xml.find('body/body.head/hedline/hl1').text
-            else:
-                if xml.find('head/title') is not None:
-                    item['headline'] = xml.find('head/title').text
-
-            elem = xml.find('body/body.head/abstract/p')
-            item['abstract'] = elem.text if elem is not None else ''
-            if elem is None:
-                elem = xml.find('body/body.head/abstract')
-                item['abstract'] = elem.text if elem is not None else ''
->>>>>>> 50c4aac8
+                                value = elem.get(attribute, mapping.get('default_attr'))
+
+                try:
+                    # filter_value is applied on found value
+                    value = mapping['filter_value'](value)
+                except KeyError:
+                    pass
+
+                if 'key_hook' in mapping:
+                    mapping['key_hook'](item, value)
+                else:
+                    item[key] = value
 
             elem = xml.find('body/body.head/dateline/location/city')
             if elem is not None:
@@ -293,11 +264,63 @@
         except Exception as ex:
             raise ParserError.nitfParserError(ex, provider)
 
-<<<<<<< HEAD
     def get_norm_datetime(self, tree):
         if tree is None:
             return
-=======
+
+        try:
+            value = datetime.strptime(tree.attrib['norm'], '%Y%m%dT%H%M%S')
+        except ValueError:
+            try:
+                value = datetime.strptime(tree.attrib['norm'], '%Y%m%dT%H%M%S%z')
+            except ValueError:
+                value = dateutil.parser.parse(tree.attrib['norm'])
+
+        return utc.normalize(value) if value.tzinfo else value
+
+    def get_subjects(self, tree):
+        """
+        Finds all the subject tags in the passed tree and returns the parsed subjects. All entries will have both the
+        name and qcode populated.
+        :param tree:
+        :return: a list of subject dictionaries
+        """
+        subjects = []
+        qcodes = []  # we check qcodes to avoid duplicates
+        for elem in tree.findall('head/tobject/tobject.subject'):
+            qcode = elem.get('tobject.subject.refnum')
+            if qcode in qcodes:
+                # we ignore duplicates
+                continue
+            else:
+                qcodes.append(qcode)
+            for field in subject_fields:
+                if elem.get(field):
+                    if field == SUBJECT_TYPE:
+                        field_qcode = qcode[:2] + '000000'
+                    elif field == SUBJECT_MATTER:
+                        field_qcode = qcode[:5] + '000'
+                    else:
+                        field_qcode = qcode
+
+                    if subject_codes.get(field_qcode) and \
+                            not any(c['qcode'] == field_qcode for c in subjects):
+                        subjects.append({
+                            'name': elem.get(field),
+                            'qcode': field_qcode
+                        })
+
+            # if the subject_fields are not specified.
+            if not any(c['qcode'] == qcode for c in subjects) and subject_codes.get(qcode):
+                subjects.append({'name': subject_codes[qcode], 'qcode': qcode})
+        return subjects
+
+    def get_anpa_format(self, xml):
+        elem = xml.find("head/meta[@name='anpa-format']")
+        if elem is not None:
+            content = elem.get('content')
+            return content.lower() if content is not None else 'x'
+
     def parse_to_preformatted(self, element):
         """
         Extract the contnt of the element as a plain string with line enders
@@ -310,97 +333,30 @@
             elements.append(elem.get_text() + '\r\n')
         return ''.join(elements)
 
-    def parse_meta(self, tree, item):
-        for elem in tree.findall('head/meta'):
-            attribute_name = elem.get('name')
-
-            if attribute_name == 'anpa-keyword':
-                item['slugline'] = elem.get('content')
-            elif attribute_name == 'anpa-sequence':
-                item['ingest_provider_sequence'] = elem.get('content')
-            elif attribute_name == 'anpa-category':
-                item['anpa_category'] = [{'qcode': elem.get('content'), 'name': ''}]
-            elif attribute_name == 'anpa-wordcount':
-                item['word_count'] = int(elem.get('content'))
-            elif attribute_name == 'anpa-takekey':
-                item['anpa_take_key'] = elem.get('content')
-            elif attribute_name == 'anpa-format':
-                anpa_format = elem.get('content').lower() if elem.get('content') is not None else 'x'
-                if anpa_format == 't':
-                    item[FORMAT] = FORMATS.PRESERVED
-                    if not item['body_html'].startswith('<pre>'):
-                        # convert content to text in a pre tag
-                        item['body_html'] = '<pre>' + self.parse_to_preformatted(self.get_content(tree)) + '</pre>'
-                    else:
-                        item['body_html'] = self.parse_to_preformatted(self.get_content(tree))
-                else:
-                    item[FORMAT] = FORMATS.HTML
-
-            elif attribute_name == 'aap-priority':
-                item['priority'] = self.map_priority(elem.get('content'))
-            elif attribute_name == 'aap-original-creator':
-                query = {'username': re.compile('^{}$'.format(elem.get('content')), re.IGNORECASE)}
-                user = superdesk.get_resource_service('users').find_one(req=None, **query)
-                if user is not None:
-                    item['original_creator'] = user.get('_id')
-            elif attribute_name == 'aap-version-creator':
-                query = {'username': re.compile('^{}$'.format(elem.get('content')), re.IGNORECASE)}
-                user = superdesk.get_resource_service('users').find_one(req=None, **query)
-                if user:
-                    item['version_creator'] = user.get('_id')
-            elif attribute_name == 'aap-source':
-                item['original_source'] = elem.get('content')
-                item['source'] = elem.get('content')
-            elif attribute_name == 'aap-original-source':
-                pass
-            elif attribute_name == 'aap-place':
-                locator_map = superdesk.get_resource_service('vocabularies').find_one(req=None, _id='locators')
-                item['place'] = [x for x in locator_map.get('items', []) if x['qcode'] == elem.get('content')]
->>>>>>> 50c4aac8
-
-        try:
-            value = datetime.strptime(tree.attrib['norm'], '%Y%m%dT%H%M%S')
-        except ValueError:
-            try:
-                value = datetime.strptime(tree.attrib['norm'], '%Y%m%dT%H%M%S%z')
-            except ValueError:
-                value = dateutil.parser.parse(tree.attrib['norm'])
-
-        return utc.normalize(value) if value.tzinfo else value
-
-    def get_subjects(self, tree):
-        """
-        Finds all the subject tags in the passed tree and returns the parsed subjects. All entries will have both the
-        name and qcode populated.
-        :param tree:
-        :return: a list of subject dictionaries
-        """
-        subjects = []
-        for elem in tree.findall('head/tobject/tobject.subject'):
-            qcode = elem.get('tobject.subject.refnum')
-            for field in subject_fields:
-                if elem.get(field):
-                    if field == SUBJECT_TYPE:
-                        field_qcode = qcode[:2] + '000000'
-                    elif field == SUBJECT_MATTER:
-                        field_qcode = qcode[:5] + '000'
-                    else:
-                        field_qcode = qcode
-
-                    if subject_codes.get(field_qcode):
-                        subjects.append({
-                            'name': elem.get(field),
-                            'qcode': field_qcode
-                        })
-            if not any(c['qcode'] == qcode for c in subjects) and subject_codes.get(qcode):
-                subjects.append({'name': subject_codes[qcode], 'qcode': qcode})
-        return subjects
-
-    def get_content(self, tree):
+    def get_content(self, xml):
         elements = []
-        for elem in tree.find('body/body.content'):
+        for elem in xml.find('body/body.content'):
             elements.append(etree.tostring(elem, encoding='unicode'))
-        return ''.join(elements)
+        content = ''.join(elements)
+        if self.get_anpa_format(xml) == 't':
+            if not content.startswith('<pre>'):
+                # convert content to text in a pre tag
+                content = '<pre>{}</pre>'.format(self.parse_to_preformatted(content))
+            else:
+                content = self.parse_to_preformatted(content)
+        return content
+
+    def get_format(self, xml):
+        anpa_format = self.get_anpa_format(xml)
+        if anpa_format is not None:
+            return FORMATS.PRESERVED if anpa_format == 't' else FORMATS.HTML
+
+        body_elem = xml.find('body/body.content')
+        # if the body contains only a single pre tag we mark the format as preserved
+        if len(body_elem) == 1 and body_elem[0].tag == 'pre':
+            return FORMATS.PRESERVED
+        else:
+            return FORMATS.HTML
 
     def get_place(self, tree):
         elem = tree.find("head/meta/[@name='aap-place']")
@@ -456,10 +412,6 @@
             if person is not None:
                 byline = "{} {}".format(byline.strip(), person.text.strip())
         return byline
-
-    def anpa_format_filter(self, elem):
-        anpa_format = elem.get('content').lower() if elem.get('content') is not None else 'x'
-        return CONTENT_TYPE.TEXT if anpa_format == 'x' else CONTENT_TYPE.PREFORMATTED
 
     def get_original_creator(self, tree):
         elem = tree.find("head/meta/[@name='aap-original-creator']")
