--- conflicted
+++ resolved
@@ -100,17 +100,14 @@
     def media_id(self, filename, content_type=None):
         if not self.app.config.get('AMAZON_SERVE_DIRECT_LINKS', False):
             return str(bson.ObjectId())
-<<<<<<< HEAD
         path = urlparse(filename).path
         extension = splitext(path)[1]
         if not extension:
             extension = str(_guess_extension(content_type)) if content_type else ''
             return '%s/%s%s' % (time.strftime('%Y%m%d'), filename, extension)
-=======
         subfolder = self.app.config.get('AMAZON_S3_SUBFOLDER', False)
         if subfolder:
             return '%s/%s/%s' % (subfolder.rstrip('/'), time.strftime('%Y%m%d'), filename)
->>>>>>> 5fc54bc5
         return '%s/%s' % (time.strftime('%Y%m%d'), filename)
 
     def fetch_rendition(self, rendition):
