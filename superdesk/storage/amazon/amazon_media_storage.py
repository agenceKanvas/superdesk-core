--- conflicted
+++ resolved
@@ -7,32 +7,19 @@
 # For the full copyright and license information, please see the
 # AUTHORS and LICENSE files distributed with this source code, or
 # at https://www.sourcefabric.org/superdesk/license
-<<<<<<< HEAD
-import time
-=======
->>>>>>> b5d927eb
 ''' Amazon media storage module'''
 
 from io import BytesIO
 import json
 import logging
-<<<<<<< HEAD
-from superdesk.media.media_operations import download_file_from_url
-from superdesk.upload import upload_url
-=======
 from mimetypes import guess_extension
 from superdesk.media.media_operations import download_file_from_url
 from superdesk.upload import upload_url
 import time
->>>>>>> b5d927eb
 
 import boto3
 import bson
 from eve.io.media import MediaStorage
-<<<<<<< HEAD
-from mimetypes import guess_extension
-=======
->>>>>>> b5d927eb
 from urllib.parse import urlparse
 from os.path import splitext
 
@@ -81,13 +68,7 @@
 
 def url_for_media_partial(app, media_id):
     protocol = 'https' if app.config.get('AMAZON_S3_USE_HTTPS', False) else 'http'
-<<<<<<< HEAD
-    url = str(media_id)
-    if app.config.get('AMAZON_PROXY_SERVER'):
-        url = '%s/%s' % (str(app.config.get('AMAZON_PROXY_SERVER')), url)
-=======
     url = '%s/%s' % (str(app.config.get('AMAZON_PROXY_SERVER')), media_id)
->>>>>>> b5d927eb
     return '%s://%s' % (protocol, url)
 
 url_generators = {
@@ -110,17 +91,12 @@
     def url_for_media(self, media_id, content_type=None):
         if not self.app.config.get('AMAZON_SERVE_DIRECT_LINKS', False):
             return upload_url(str(media_id))
-<<<<<<< HEAD
-        url_generator = url_generators.get(self.app.config.get('AMAZON_URL_GENERATOR', 'default'),
-                                           url_for_media_default)
-=======
 
         if self.app.config.get('AMAZON_PROXY_SERVER'):
             url_generator = url_generators.get(self.app.config.get('AMAZON_URL_GENERATOR', 'default'),
                                                url_for_media_default)
         else:
             url_generator = url_for_media_default
->>>>>>> b5d927eb
         return url_generator(self.app, media_id)
 
     def media_id(self, filename, content_type=None, version=True):
@@ -133,10 +109,7 @@
         """
         if not self.app.config.get('AMAZON_SERVE_DIRECT_LINKS', False):
             return str(bson.ObjectId())
-<<<<<<< HEAD
-=======
-
->>>>>>> b5d927eb
+
         path = urlparse(filename).path
         file_extension = splitext(path)[1]
 
