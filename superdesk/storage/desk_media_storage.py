# -*- coding: utf-8; -*-
#
# This file is part of Superdesk.
#
# Copyright 2013, 2014 Sourcefabric z.u. and contributors.
#
# For the full copyright and license information, please see the
# AUTHORS and LICENSE files distributed with this source code, or
# at https://www.sourcefabric.org/superdesk/license

import logging
import json
import bson
import gridfs
from eve.io.mongo.media import GridFSMediaStorage
from superdesk.upload import upload_url
from superdesk.utils import sha


logger = logging.getLogger(__name__)


class SuperdeskGridFSMediaStorage(GridFSMediaStorage):

    def get(self, _id, resource):
        logger.debug('Getting media file with id= %s' % _id)
        _id = bson.ObjectId(_id)
        media_file = super().get(_id, resource)
        if media_file and media_file.metadata:
            for k, v in media_file.metadata.items():
                try:
                    if isinstance(v, str):
                        media_file.metadata[k] = json.loads(v)
                except ValueError:
                    logger.exception('Failed to load metadata for file: %s with key: %s and value: %s', _id, k, v)
        return media_file

    def media_id(self, filename, content_type=None):
        """Get media id for given filename.
<<<<<<< HEAD
        It can be used by async task to first generate id upload file later.
=======

        It can be used by async task to first generate id upload file later.

>>>>>>> 6bfec4c4
        :param filename: unique file name
        """
        try:
            return bson.ObjectId(str(filename)[:24])  # keep content hash
        except bson.errors.InvalidId:
            return bson.ObjectId(sha(str(filename))[:24])

    def url_for_media(self, media_id, content_type=None):
        """Return url for givne media id.
<<<<<<< HEAD
=======

>>>>>>> 6bfec4c4
        :param media_id: media id from media_id method
        """
        return upload_url(str(media_id))

    def fetch_rendition(self, rendition):
        return self.get(rendition.get('media'), 'upload')

    def put(self, content, filename=None, content_type=None, metadata=None, resource=None, **kwargs):
        """Store content in gridfs.
<<<<<<< HEAD
=======

>>>>>>> 6bfec4c4
        :param content: binary stream
        :param filename: unique filename
        :param content_type: mime type
        :param metadata: file metadata
        :param resource: type of resource
        """
        if '_id' in kwargs:
            kwargs['_id'] = bson.ObjectId(kwargs['_id'])
        try:
            return self.fs(resource).put(content, content_type=content_type,
                                         filename=filename, metadata=metadata, **kwargs)
        except gridfs.errors.FileExists:
            logger.info('File exists filename=%s id=%s' % (filename, kwargs['_id']))

    def fs(self, resource):
        resource = resource or 'upload'
        driver = self.app.data.mongo
        px = driver.current_mongo_prefix(resource)
        if px not in self._fs:
            self._fs[px] = gridfs.GridFS(driver.pymongo(prefix=px).db)
        return self._fs[px]

    def remove_unreferenced_files(self, existing_files):
        """ Gets the files from Grid FS and compars agains existing files and deletes the orphans """
        current_files = self.fs('upload').find({'_id': {'$nin': list(existing_files)}})
        for file_id in (file._id for file in current_files if str(file._id) not in existing_files):
            print('Removing unused file: ', file_id)
            self.delete(file_id)
        print('Image cleaning completed successfully.')<|MERGE_RESOLUTION|>--- conflicted
+++ resolved
@@ -37,13 +37,9 @@
 
     def media_id(self, filename, content_type=None):
         """Get media id for given filename.
-<<<<<<< HEAD
-        It can be used by async task to first generate id upload file later.
-=======
 
         It can be used by async task to first generate id upload file later.
 
->>>>>>> 6bfec4c4
         :param filename: unique file name
         """
         try:
@@ -53,10 +49,7 @@
 
     def url_for_media(self, media_id, content_type=None):
         """Return url for givne media id.
-<<<<<<< HEAD
-=======
 
->>>>>>> 6bfec4c4
         :param media_id: media id from media_id method
         """
         return upload_url(str(media_id))
@@ -66,10 +59,7 @@
 
     def put(self, content, filename=None, content_type=None, metadata=None, resource=None, **kwargs):
         """Store content in gridfs.
-<<<<<<< HEAD
-=======
 
->>>>>>> 6bfec4c4
         :param content: binary stream
         :param filename: unique filename
         :param content_type: mime type
