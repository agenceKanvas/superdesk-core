--- conflicted
+++ resolved
@@ -37,13 +37,9 @@
 
     def media_id(self, filename, content_type=None, version=True):
         """Get media id for given filename.
-<<<<<<< HEAD
-        It can be used by async task to first generate id upload file later.
-=======
 
         It can be used by async task to first generate id upload file later.
 
->>>>>>> b5d927eb
         :param filename: unique file name
         """
         try:
@@ -53,10 +49,7 @@
 
     def url_for_media(self, media_id, content_type=None):
         """Return url for givne media id.
-<<<<<<< HEAD
-=======
 
->>>>>>> b5d927eb
         :param media_id: media id from media_id method
         """
         return upload_url(str(media_id))
@@ -66,10 +59,7 @@
 
     def put(self, content, filename=None, content_type=None, metadata=None, resource=None, **kwargs):
         """Store content in gridfs.
-<<<<<<< HEAD
-=======
 
->>>>>>> b5d927eb
         :param content: binary stream
         :param filename: unique filename
         :param content_type: mime type
