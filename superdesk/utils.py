# -*- coding: utf-8; -*-
#
# This file is part of Superdesk.
#
# Copyright 2013, 2014 Sourcefabric z.u. and contributors.
#
# For the full copyright and license information, please see the
# AUTHORS and LICENSE files distributed with this source code, or
# at https://www.sourcefabric.org/superdesk/license

import os
import bcrypt
import hashlib
from uuid import uuid4
from datetime import datetime
from bson import ObjectId
from enum import Enum
from importlib import import_module
from eve.utils import config
from bs4 import BeautifulSoup


required_string = {'type': 'string', 'required': True, 'nullable': False, 'empty': False}


class FileSortAttributes(Enum):
    """
    Enum defining the File Story Attributes.
    """
    name = 1
    created = 2
    modified = 3


class SortOrder(Enum):
    """
    Enum defining the sort order.
    """
    asc = 1
    desc = 2


class SuperdeskBaseEnum(Enum):
    """
    Base enum
    """
    @classmethod
    def from_value(cls, value):
        """
        Returns the valid enum if value found else none
        :param value: enum value
        :return: return valid
        """
        try:
            return cls(value)
        except ValueError:
            return None

    @classmethod
    def values(cls):
        """
        Returns list of values for an enum
        :return: list of values for an enum
        """
        return [enum_member.value for enum_member in cls]


def get_random_string(length=12):
    return str(uuid4())


def import_by_path(path):
    module_path, class_name = path.rsplit('.', 1)
    module = import_module(module_path)
    return getattr(module, class_name)


def get_hash(input_str, salt):
    hashed = bcrypt.hashpw(input_str.encode('UTF-8'), bcrypt.gensalt(salt))
    return hashed.decode('UTF-8')


def get_sorted_files(path, sort_by=FileSortAttributes.name, sort_order=SortOrder.asc):
    """
    Get the list of files based on the sort order.
    Sort is allowed on name, created and modified datetime
    :param path: directory path
    :param sort_by: "name", "created", "modified"
    :param sort_order: "asc" - ascending, "desc" - descending
    :return: list of files from the path
    """
    # get the files
    files = [file for file in os.listdir(path) if os.path.isfile(os.path.join(path, file))]
    if sort_by == FileSortAttributes.name:
        files.sort(reverse=(sort_order == SortOrder.desc))
    elif sort_by == FileSortAttributes.created:
        files.sort(key=lambda file: os.path.getctime(os.path.join(path, file)), reverse=(sort_order == SortOrder.desc))
    elif sort_by == FileSortAttributes.modified:
        files.sort(key=lambda file: os.path.getmtime(os.path.join(path, file)), reverse=(sort_order == SortOrder.desc))
    else:
        files.sort(reverse=(sort_order == SortOrder.desc))

    return files


def is_hashed(input_str):
    """Check if given input_str is hashed."""
    return input_str.startswith('$2a$')


def merge_dicts(dict_args):
    '''
    Given any number of dicts, shallow copy and merge into a new dict,
    precedence goes to key value pairs in latter dicts.
    '''
    result = {}
    for dictionary in dict_args:
        result.update(dictionary)
    return result


class ListCursor(object):
    """Wrapper for a python list as a cursor."""

    def __init__(self, docs=None):
        self.docs = docs if docs else []

    def __getitem__(self, key):
        return self.docs[key]

    def first(self):
        """Get first doc."""
        return self.docs[0] if self.docs else None

    def count(self, **kwargs):
        """Get total count."""
        return len(self.docs)

    def extra(self, response):
        pass


def json_serialize_datetime_objectId(obj):
    """
    serialize so that objectid and date are converted to appropriate format.
    """
    if isinstance(obj, datetime):
        return str(datetime.strftime(obj, config.DATE_FORMAT))

    if isinstance(obj, ObjectId):
        return str(obj)


def compare_preferences(original, updates):
    original_keys = set(original.keys())
    updates_keys = set(updates.keys())
    intersect_keys = original_keys.intersection(updates_keys)
    added = updates_keys - original_keys
    removed = original_keys - updates_keys
    modified = {o: (original[o], updates[o]) for o in intersect_keys if original[o] != updates[o]}
    return added, removed, modified


def sha(text):
    """Get sha hext digest for given text.
<<<<<<< HEAD
    Using sha256 hashing function, returning 64 hex characters.
=======

    Using sha256 hashing function, returning 64 hex characters.

>>>>>>> 6bfec4c4
    :param text: text str
    """
    return hashlib.sha256(text.encode()).hexdigest()


def plaintext_filter(value):
    """Filter out html from value."""
    soup = BeautifulSoup(value, 'html.parser')
    text = soup.get_text()
    return text.replace('\n', ' ').strip()<|MERGE_RESOLUTION|>--- conflicted
+++ resolved
@@ -163,13 +163,9 @@
 
 def sha(text):
     """Get sha hext digest for given text.
-<<<<<<< HEAD
-    Using sha256 hashing function, returning 64 hex characters.
-=======
 
     Using sha256 hashing function, returning 64 hex characters.
 
->>>>>>> 6bfec4c4
     :param text: text str
     """
     return hashlib.sha256(text.encode()).hexdigest()
