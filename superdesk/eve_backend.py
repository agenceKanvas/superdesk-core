# -*- coding: utf-8; -*-
#
# This file is part of Superdesk.
#
# Copyright 2013, 2014 Sourcefabric z.u. and contributors.
#
# For the full copyright and license information, please see the
# AUTHORS and LICENSE files distributed with this source code, or
# at https://www.sourcefabric.org/superdesk/license


import eve.io.base

from flask import current_app as app, json
from eve.utils import document_etag, config, ParsedRequest
from eve.io.mongo import MongoJSONEncoder
from superdesk.utc import utcnow
from superdesk.logging import logger, item_msg
from eve.methods.common import resolve_document_etag
from elasticsearch.exceptions import RequestError, NotFoundError
from superdesk.errors import SuperdeskApiError


class EveBackend():
    def find_one(self, endpoint_name, req, **lookup):
        backend = self._backend(endpoint_name)
        item = backend.find_one(endpoint_name, req=req, **lookup)
        search_backend = self._lookup_backend(endpoint_name, fallback=True)
        if search_backend:
            item_search = search_backend.find_one(endpoint_name, req=req, **lookup)
            if item is None and item_search:
                item = item_search
                logger.warn(item_msg('item is only in elastic', item))
            elif item_search is None and item:
                logger.warn(item_msg('item is only in mongo', item))
                try:
                    logger.info(item_msg('trying to add item to elastic', item))
                    search_backend.insert(endpoint_name, [item])
                except RequestError as e:
                    logger.error(item_msg('failed to add item into elastic error={}'.format(str(e)), item))
        return item

    def find(self, endpoint_name, where, max_results=0):
        """Find items for given endpoint using mongo query in python dict object.

        It handles request creation here so no need to do this in service.

        :param string endpoint_name
        :param dict where
        :param int max_results
        """
        req = ParsedRequest()
        req.where = MongoJSONEncoder().encode(where)
        req.max_results = max_results
        return self.get_from_mongo(endpoint_name, req, None)

    def search(self, endpoint_name, source):
        """Search for items using search backend

        :param string endpoint_name
        :param dict source
        """
        req = ParsedRequest()
        req.args = {'source': json.dumps(source)}
        search_backend = self._lookup_backend(endpoint_name)
        if search_backend:
            return search_backend.find(endpoint_name, req, {})
        else:
            logger.warn('there is no search backend for %s' % endpoint_name)

    def get(self, endpoint_name, req, lookup):
        backend = self._lookup_backend(endpoint_name, fallback=True)
        cursor = backend.find(endpoint_name, req, lookup)
        if not cursor.count():
            return cursor  # return 304 if not modified
        else:
            # but fetch without filter if there is a change
            req.if_modified_since = None
            return backend.find(endpoint_name, req, lookup)

    def get_from_mongo(self, endpoint_name, req, lookup):
        req.if_modified_since = None
        backend = self._backend(endpoint_name)
        return backend.find(endpoint_name, req, lookup)

    def find_and_modify(self, endpoint_name, **kwargs):
        backend = self._backend(endpoint_name)
<<<<<<< HEAD
=======

        if kwargs.get('query'):
            kwargs['query'] = backend._mongotize(kwargs['query'], endpoint_name)

>>>>>>> b5d927eb
        return backend.driver.db[endpoint_name].find_and_modify(**kwargs)

    def create(self, endpoint_name, docs, **kwargs):
        """Insert documents into given collection.

        :param endpoint_name: api resource name
        :param docs: list of docs to be inserted
        """
        ids = self.create_in_mongo(endpoint_name, docs, **kwargs)
        self.create_in_search(endpoint_name, docs, **kwargs)
        return ids

    def create_in_mongo(self, endpoint_name, docs, **kwargs):
        for doc in docs:
            doc.setdefault(config.ETAG, document_etag(doc))
            self.set_default_dates(doc)

        backend = self._backend(endpoint_name)
        ids = backend.insert(endpoint_name, docs)
        return ids

    def create_in_search(self, endpoint_name, docs, **kwargs):
        search_backend = self._lookup_backend(endpoint_name)
        if search_backend:
            search_backend.insert(endpoint_name, docs, **kwargs)

    def update(self, endpoint_name, id, updates, original):
        """Update document with given id.

        :param endpoint_name: api resource name
        :param id: document id
        :param updates: changes made to document
        :param original: original document
        """
        # change etag on update so following request will refetch it
        updates.setdefault(config.LAST_UPDATED, utcnow())
        if config.ETAG not in updates:
            updated = original.copy()
            updated.update(updates)
            resolve_document_etag(updated, endpoint_name)
            updates[config.ETAG] = updated[config.ETAG]
        return self._change_request(endpoint_name, id, updates, original)

    def system_update(self, endpoint_name, id, updates, original):
        """Only update what is provided, without affecting etag.

        This is useful when you want to make some changes without affecting users.

        :param endpoint_name: api resource name
        :param id: document id
        :param updates: changes made to document
        :param original: original document
        """
        updates.setdefault(config.LAST_UPDATED, utcnow())
        updated = original.copy()
        updated.pop(config.ETAG, None)  # make sure we update
        return self._change_request(endpoint_name, id, updates, updated)

    def _change_request(self, endpoint_name, id, updates, original):
        backend = self._backend(endpoint_name)
        search_backend = self._lookup_backend(endpoint_name)

        try:
            backend.update(endpoint_name, id, updates, original)
        except eve.io.base.DataLayer.OriginalChangedError:
            if not backend.find_one(endpoint_name, req=None, _id=id):
                # item is in elastic, not in mongo - not good
                logger.warn("Item is missing in mongo resource=%s id=%s".format(endpoint_name, id))
                self.remove_from_search(endpoint_name, id)
                raise SuperdeskApiError.notFoundError()
            else:
                # item is there, but no change was done - ok
                logger.exception('Item : {} not updated in collection {}. '
                                 'Updates are : {}'.format(id, endpoint_name, updates))
                return updates

        if search_backend:
            doc = backend.find_one(endpoint_name, req=None, _id=id)
            search_backend.update(endpoint_name, id, doc)

        return updates

    def replace(self, endpoint_name, id, document, original):
        res = self.replace_in_mongo(endpoint_name, id, document, original)
        self.replace_in_search(endpoint_name, id, document, original)
        return res

    def update_in_mongo(self, endpoint_name, id, updates, original):
        updates.setdefault(config.LAST_UPDATED, utcnow())
        if config.ETAG not in updates:
            updated = original.copy()
            updated.update(updates)
            resolve_document_etag(updated, endpoint_name)
            updates[config.ETAG] = updated[config.ETAG]
        backend = self._backend(endpoint_name)
        res = backend.update(endpoint_name, id, updates, original)
        return res if res is not None else updates

    def replace_in_mongo(self, endpoint_name, id, document, original):
        backend = self._backend(endpoint_name)
        res = backend.replace(endpoint_name, id, document, original)
        return res

    def replace_in_search(self, endpoint_name, id, document, original):
        search_backend = self._lookup_backend(endpoint_name)
        if search_backend is not None:
            search_backend.replace(endpoint_name, id, document)

    def delete(self, endpoint_name, lookup):
        """
        Delete method to delete by using mongo query syntax
        :param endpoint_name: Name of the endpoint
        :param lookup: User mongo query syntax. example 1. {'_id':123}, 2. {'item_id': {'$in': [123, 234]}}
        :returns:
        Returns the mongo remove command response. {'n': 12, 'ok': 1}
        """
        backend = self._backend(endpoint_name)
        search_backend = self._lookup_backend(endpoint_name)
        docs = self.get_from_mongo(endpoint_name, lookup=lookup, req=ParsedRequest())
        ids = [doc[config.ID_FIELD] for doc in docs]
        removed_ids = ids
        logger.info("total documents to be removed {}".format(len(ids)))
        if search_backend and ids:
            removed_ids = []
            # first remove it from search backend, so it won't show up. when this is done - remove it from mongo
            for _id in ids:
                try:
                    self.remove_from_search(endpoint_name, _id)
                    removed_ids.append(_id)
                except NotFoundError:
                    logger.warning('item missing from elastic _id=%s' % (_id, ))
                    removed_ids.append(_id)
                except:
                    logger.exception('item can not be removed from elastic _id=%s' % (_id, ))
        backend.remove(endpoint_name, {config.ID_FIELD: {'$in': removed_ids}})
        logger.info("Removed {} documents from {}.".format(len(ids), endpoint_name))
        if not ids:
            logger.warn("No documents for {} resource were deleted using lookup {}".format(endpoint_name, lookup))

    def remove_from_search(self, endpoint_name, _id):
        """Remove document from search backend.

        :param endpoint_name
        :param _id
        """
        app.data._search_backend(endpoint_name).remove(endpoint_name, {'_id': str(_id)})

    def _datasource(self, endpoint_name):
        return app.data._datasource(endpoint_name)[0]

    def _backend(self, endpoint_name):
        return app.data._backend(endpoint_name)

    def _lookup_backend(self, endpoint_name, fallback=False):
        backend = app.data._search_backend(endpoint_name)
        if backend is None and fallback:
            backend = app.data._backend(endpoint_name)
        return backend

    def set_default_dates(self, doc):
        now = utcnow()
        doc.setdefault(config.DATE_CREATED, now)
        doc.setdefault(config.LAST_UPDATED, now)<|MERGE_RESOLUTION|>--- conflicted
+++ resolved
@@ -85,13 +85,10 @@
 
     def find_and_modify(self, endpoint_name, **kwargs):
         backend = self._backend(endpoint_name)
-<<<<<<< HEAD
-=======
 
         if kwargs.get('query'):
             kwargs['query'] = backend._mongotize(kwargs['query'], endpoint_name)
 
->>>>>>> b5d927eb
         return backend.driver.db[endpoint_name].find_and_modify(**kwargs)
 
     def create(self, endpoint_name, docs, **kwargs):
