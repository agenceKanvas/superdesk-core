# -*- coding: utf-8; -*-
#
# This file is part of Superdesk.
#
# Copyright 2013, 2014 Sourcefabric z.u. and contributors.
#
# For the full copyright and license information, please see the
# AUTHORS and LICENSE files distributed with this source code, or
# at https://www.sourcefabric.org/superdesk/license
import os

from datetime import timedelta
from nose.tools import assert_raises
from eve.utils import ParsedRequest

import superdesk.io.commands.update_ingest as ingest
from .tests import setup_providers, teardown_providers
from superdesk import etree, get_resource_service
from superdesk.celery_task_utils import mark_task_as_not_running, is_task_running
from superdesk.errors import SuperdeskApiError, ProviderError
from superdesk.io import register_feeding_service, registered_feeding_services
from superdesk.io.commands.remove_expired_content import get_expired_items, RemoveExpiredContent
from superdesk.io.feeding_services import FeedingService
from superdesk.tests import TestCase
from superdesk.utc import utcnow


class TestProviderService(FeedingService):

    def _update(self, provider):
        return []


register_feeding_service('test', TestProviderService(), [ProviderError.anpaError(None, None).get_error_description()])


class CeleryTaskRaceTest(TestCase):

    def test_the_second_update_fails_if_already_running(self):
        provider = {'_id': 'abc', 'name': 'test provider', 'update_schedule': {'minutes': 1}}
        removed = mark_task_as_not_running(provider['name'], provider['_id'])
        self.assertFalse(removed)
        failed_to_mark_as_running = is_task_running(provider['name'], provider['_id'], {'minutes': 1})
        self.assertFalse(failed_to_mark_as_running, 'Failed to mark ingest update as running')

        failed_to_mark_as_running = is_task_running(provider['name'], provider['_id'], {'minutes': 1})
        self.assertTrue(failed_to_mark_as_running, 'Ingest update marked as running, possible race condition')

        removed = mark_task_as_not_running(provider['name'], provider['_id'])
        self.assertTrue(removed, 'Failed to mark ingest update as not running.')


<<<<<<< HEAD
class UpdateIngestTest(TestCase):
=======
reuters_guid = 'tag_reuters.com_2014_newsml_KBN0FL0NM:10'


class UpdateIngestTest(SuperdeskTestCase):
>>>>>>> 1647f806

    def setUp(self):
        setup_providers(self)

    def tearDown(self):
        teardown_providers(self)

    def _get_provider(self, provider_name):
        return get_resource_service('ingest_providers').find_one(name=provider_name, req=None)

    def _get_provider_service(self, provider):
        provider_service = registered_feeding_services[provider['feeding_service']]
        return provider_service.__class__()

    def test_ingest_items(self):
        provider, provider_service = self.setup_reuters_provider()
        items = provider_service.fetch_ingest(reuters_guid)
        items.extend(provider_service.fetch_ingest(reuters_guid))
        self.assertEqual(12, len(items))
        self.ingest_items(items, provider, provider_service)

    def test_ingest_item_expiry(self):
        provider, provider_service = self.setup_reuters_provider()
        items = provider_service.fetch_ingest(reuters_guid)
        self.assertIsNone(items[1].get('expiry'))
        items[1]['versioncreated'] = utcnow()
        self.ingest_items([items[1]], provider, provider_service)
        self.assertIsNotNone(items[1].get('expiry'))

    def test_ingest_item_sync_if_missing_from_elastic(self):
        provider, provider_service = self.setup_reuters_provider()
        item = provider_service.fetch_ingest(reuters_guid)[0]
        # insert in mongo
        ids = self.app.data._backend('ingest').insert('ingest', [item])
        # check that item is not in elastic
        elastic_item = self.app.data._search_backend('ingest').find_one('ingest', _id=ids[0], req=None)
        self.assertIsNone(elastic_item)
        # trigger sync by fetch
        old_item = get_resource_service('ingest').find_one(_id=ids[0], req=None)
        self.assertIsNotNone(old_item)
        # check that item is synced in elastic
        elastic_item = self.app.data._search_backend('ingest').find_one('ingest', _id=ids[0], req=None)
        self.assertIsNotNone(elastic_item)

    def test_ingest_provider_closed_raises_exception(self):
        provider = {
            'name': 'aap',
            'is_closed': True,
            'source': 'aap',
            'feeding_service': 'file', 'feed_parser': 'nitf',
            'config': {
                'path': '/'
            }
        }

        with assert_raises(SuperdeskApiError) as error_context:
            aap = self._get_provider_service(provider)
            aap.update(provider)
        ex = error_context.exception
        self.assertTrue(ex.status_code == 500)

    def test_ingest_provider_closed_when_critical_error_raised(self):
        provider_name = 'AAP'
        provider = self._get_provider(provider_name)
        self.assertFalse(provider.get('is_closed'))
        provider_service = self._get_provider_service(provider)
        provider_service.provider = provider
        provider_service.close_provider(provider, ProviderError.anpaError())
        provider = self._get_provider(provider_name)
        self.assertTrue(provider.get('is_closed'))

    def test_ingest_provider_calls_close_provider(self):
        def mock_update(provider):
            raise ProviderError.anpaError()

        provider_name = 'AAP'
        provider = self._get_provider(provider_name)
        self.assertFalse(provider.get('is_closed'))
        provider_service = self._get_provider_service(provider)
        provider_service.provider = provider
        provider_service._update = mock_update
        with assert_raises(ProviderError):
            provider_service.update(provider)
        provider = self._get_provider(provider_name)
        self.assertTrue(provider.get('is_closed'))

    def test_is_scheduled(self):
        self.assertTrue(ingest.is_scheduled({}), 'run after create')
        self.assertFalse(ingest.is_scheduled({'last_updated': utcnow()}), 'wait default time 5m')
        self.assertTrue(ingest.is_scheduled({'last_updated': utcnow() - timedelta(minutes=6)}), 'run after 5m')
        self.assertFalse(ingest.is_scheduled({
            'last_updated': utcnow() - timedelta(minutes=6),
            'update_schedule': {'minutes': 10}
        }), 'or wait if provider has specific schedule')
        self.assertTrue(ingest.is_scheduled({
            'last_updated': utcnow() - timedelta(minutes=11),
            'update_schedule': {'minutes': 10}
        }), 'and run eventually')

    def test_change_last_updated(self):
        ingest_provider = {'name': 'test', 'feeding_service': 'file', 'feed_parser': 'nitf', '_etag': 'test'}
        self.app.data.insert('ingest_providers', [ingest_provider])

        ingest.update_provider(ingest_provider)
        provider = self.app.data.find_one('ingest_providers', req=None, _id=ingest_provider['_id'])
        self.assertGreaterEqual(utcnow(), provider.get('last_updated'))
        self.assertEqual('test', provider.get('_etag'))

    def test_filter_expired_items(self):
        provider, provider_service = self.setup_reuters_provider()
        items = provider_service.fetch_ingest(reuters_guid)
        for item in items[:4]:
            item['expiry'] = utcnow() + timedelta(minutes=11)
        self.assertEqual(4, len(ingest.filter_expired_items(provider, items)))

    def test_filter_expired_items_with_no_expiry(self):
        provider, provider_service = self.setup_reuters_provider()
        items = provider_service.fetch_ingest(reuters_guid)
        self.assertEqual(0, len(ingest.filter_expired_items(provider, items)))

    def test_query_getting_expired_content(self):
        provider, provider_service = self.setup_reuters_provider()
        items = provider_service.fetch_ingest(reuters_guid)
        now = utcnow()
        for i, item in enumerate(items):
            item['ingest_provider'] = provider['_id']
            expiry_time = now - timedelta(hours=11)
            if i > 4:
                expiry_time = now + timedelta(minutes=11)

            item['expiry'] = item['versioncreated'] = expiry_time

        service = get_resource_service('ingest')
        service.post(items)
        expiredItems = get_expired_items(provider)
        self.assertEqual(5, expiredItems.count())

    def test_expiring_with_content(self):
        provider, provider_service = self.setup_reuters_provider()
        items = provider_service.fetch_ingest(reuters_guid)
        now = utcnow()
        for i, item in enumerate(items):
            item['ingest_provider'] = provider['_id']
            expiry_time = now - timedelta(hours=11)
            if i > 4:
                expiry_time = now + timedelta(minutes=11)

            item['expiry'] = item['versioncreated'] = expiry_time

        service = get_resource_service('ingest')
        service.post(items)

        # ingest the items and expire them
        before = service.get(req=None, lookup={})
        self.assertEqual(6, before.count())

        remove = RemoveExpiredContent()
        remove.run(provider.get('type'))

        # only one left in ingest
        after = service.get(req=None, lookup={})
        self.assertEqual(1, after.count())

        req = ParsedRequest()
        self.assertEqual(1, self.app.data.elastic.find('ingest', req, {}).count())
        self.assertEqual(1, self.app.data.mongo.find('ingest', req, {}).count())

    def test_removing_expired_items_from_elastic_only(self):
        now = utcnow()
        self.app.data.elastic.insert('ingest', [
            {'_id': 'foo', 'expiry': now - timedelta(minutes=30)},
            {'_id': 'bar', 'expiry': now + timedelta(minutes=30)},
        ])

        RemoveExpiredContent().run()
        self.assertEqual(1, self.app.data.elastic.find('ingest', ParsedRequest(), {}).count())

    def test_expiring_content_with_files(self):
        provider, provider_service = self.setup_reuters_provider()
        items = provider_service.fetch_ingest(reuters_guid)
        for item in items:
            item['ingest_provider'] = provider['_id']

        now = utcnow()
        items[0]['expiry'] = now - timedelta(hours=11)
        items[1]['expiry'] = now - timedelta(hours=11)
        items[2]['expiry'] = now + timedelta(hours=11)
        items[5]['versioncreated'] = now + timedelta(minutes=11)

        # ingest the items and expire them
        self.ingest_items(items, provider, provider_service)

        # four files in grid fs
        current_files = self.app.media.fs('upload').find()
        self.assertEqual(4, current_files.count())

        remove = RemoveExpiredContent()
        remove.run(provider.get('type'))

        # all gone
        current_files = self.app.media.fs('upload').find()
        self.assertEqual(0, current_files.count())

    def test_apply_rule_set(self):
        item = {'body_html': '@@body@@'}

        provider_name = 'reuters'
        provider = self._get_provider(provider_name)
        self.assertEqual('body', ingest.apply_rule_set(item, provider)['body_html'])

        item = {'body_html': '@@body@@'}
        provider_name = 'AAP'
        provider = self._get_provider(provider_name)
        self.assertEqual('@@body@@', ingest.apply_rule_set(item, provider)['body_html'])

    def test_all_ingested_items_have_sequence(self):
        provider, provider_service = self.setup_reuters_provider()
        guid = 'tag_reuters.com_2014_newsml_KBN0FL0NM:10'
        item = provider_service.fetch_ingest(guid)[0]
        get_resource_service("ingest").set_ingest_provider_sequence(item, provider)
        self.assertIsNotNone(item['ingest_provider_sequence'])

    def test_get_task_ttl(self):
        self.assertEqual(300, ingest.get_task_ttl({}))
        provider = {'update_schedule': {'minutes': 10}}
        self.assertEqual(600, ingest.get_task_ttl(provider))
        provider['update_schedule']['hours'] = 1
        provider['update_schedule']['minutes'] = 1
        self.assertEqual(3660, ingest.get_task_ttl(provider))

    def test_get_task_id(self):
        provider = {'name': 'foo', '_id': 'abc'}
        self.assertEqual('update-ingest-foo-abc', ingest.get_task_id(provider))

    def test_is_idle(self):
        provider = dict(idle_time=dict(hours=1, minutes=0))
        provider['last_item_update'] = utcnow()
        self.assertEqual(ingest.get_is_idle(provider), False)
        provider['idle_time']['hours'] = -1
        self.assertEqual(ingest.get_is_idle(provider), True)
        provider['idle_time'] = dict(hours=0, minutes=0)
        self.assertEqual(ingest.get_is_idle(provider), False)

    def test_files_dont_duplicate_ingest(self):
        provider, provider_service = self.setup_reuters_provider()
        items = provider_service.fetch_ingest(reuters_guid)

        for item in items:
            item['ingest_provider'] = provider['_id']
            item['expiry'] = utcnow() + timedelta(hours=11)

        # ingest the items
        self.ingest_items(items, provider, provider_service)

        items = provider_service.fetch_ingest(reuters_guid)
        for item in items:
            item['ingest_provider'] = provider['_id']
            item['expiry'] = utcnow() + timedelta(hours=11)

        # ingest them again
        self.ingest_items(items, provider, provider_service)

        # 12 files in grid fs
        current_files = self.app.media.fs('upload').find()
        self.assertEqual(12, current_files.count())

    def test_anpa_category_to_subject_derived_ingest(self):
        vocab = [{'_id': 'categories', 'items': [{'is_active': True, 'name': 'Domestic Sport', 'qcode': 's',
                                                  "subject": "15000000"}]}]
        self.app.data.insert('vocabularies', vocab)

        provider_name = 'DPA'
        provider = get_resource_service('ingest_providers').find_one(name=provider_name, req=None)
        file_path = os.path.join(provider.get('config', {}).get('path', ''), 'IPTC7901_odd_charset.txt')
        provider_service = self._get_provider_service(provider)
        feeding_parser = provider_service.get_feed_parser(provider)
        items = [feeding_parser.parse(file_path, provider)]

        # ingest the items and check the subject code has been derived
        self.ingest_items(items, provider, provider_service)
        self.assertEqual(items[0]['subject'][0]['qcode'], '15000000')

    def test_anpa_category_to_subject_derived_ingest_ignores_inactive_categories(self):
        vocab = [{'_id': 'categories', 'items': [{'is_active': False, 'name': 'Domestic Sport', 'qcode': 's',
                                                  "subject": "15000000"}]}]
        self.app.data.insert('vocabularies', vocab)

        provider_name = 'DPA'
        provider = get_resource_service('ingest_providers').find_one(name=provider_name, req=None)
        file_path = os.path.join(provider.get('config', {}).get('path', ''), 'IPTC7901_odd_charset.txt')
        provider_service = self._get_provider_service(provider)
        feeding_parser = provider_service.get_feed_parser(provider)
        items = [feeding_parser.parse(file_path, provider)]

        # ingest the items and check the subject code has been derived
        self.ingest_items(items, provider, provider_service)
        self.assertNotIn('subject', items[0])

    def test_subject_to_anpa_category_derived_ingest(self):
        vocab = [{'_id': 'iptc_category_map',
                  'items': [{'name': 'Finance', 'category': 'f', 'qcode': '04000000', 'is_active': True}]},
                 {'_id': 'categories',
                  'items': [{'is_active': True, 'name': 'Australian Weather', 'qcode': 'b', 'subject': '17000000'},
                            {'is_active': True, 'name': 'Finance', 'qcode': 'f'}]},
                 {'_id': 'genre', 'items': [{'qcode': 'feature', 'name': 'feature'}]}]

        self.app.data.insert('vocabularies', vocab)

        provider_name = 'AAP'
        provider = get_resource_service('ingest_providers').find_one(name=provider_name, req=None)
        file_path = os.path.join(provider.get('config', {}).get('path', ''), 'nitf-fishing.xml')
        provider_service = self._get_provider_service(provider)
        feeding_parser = provider_service.get_feed_parser(provider)
        with open(file_path, 'r') as f:
            xml_string = etree.etree.fromstring(f.read())
            items = [feeding_parser.parse(xml_string, provider)]
            for item in items:
                item['ingest_provider'] = provider['_id']
                item['expiry'] = utcnow() + timedelta(hours=11)

            # ingest the items and check the subject code has been derived
            self.ingest_items(items, provider, provider_service)
            self.assertEqual(items[0]['anpa_category'][0]['qcode'], 'f')

    def test_subject_to_anpa_category_derived_ingest_ignores_inactive_map_entries(self):
        vocab = [{'_id': 'iptc_category_map',
                  'items': [{'name': 'Finance', 'category': 'f', 'qcode': '04000000', 'is_active': False}]},
                 {'_id': 'categories',
                  'items': [{'is_active': True, 'name': 'Australian Weather', 'qcode': 'b', 'subject': '17000000'}]},
                 {'_id': 'genre', 'items': [{'qcode': 'feature', 'name': 'feature'}]}]

        self.app.data.insert('vocabularies', vocab)

        provider_name = 'AAP'
        provider = get_resource_service('ingest_providers').find_one(name=provider_name, req=None)
        file_path = os.path.join(provider.get('config', {}).get('path', ''), 'nitf-fishing.xml')
        provider_service = self._get_provider_service(provider)
        feeding_parser = provider_service.get_feed_parser(provider)
        with open(file_path, 'r') as f:
            xml_string = etree.etree.fromstring(f.read())
            items = [feeding_parser.parse(xml_string, provider)]
            for item in items:
                item['ingest_provider'] = provider['_id']
                item['expiry'] = utcnow() + timedelta(hours=11)

            # ingest the items and check the subject code has been derived
            self.ingest_items(items, provider, provider_service)
            self.assertNotIn('anpa_category', items[0])

    def test_ingest_cancellation(self):
        provider, provider_service = self.setup_reuters_provider()
        guid = 'tag_reuters.com_2016_newsml_L1N14N0FF:978556838'
        items = provider_service.fetch_ingest(guid)
        for item in items:
            item['ingest_provider'] = provider['_id']
            item['expiry'] = utcnow() + timedelta(hours=11)
        self.ingest_items(items, provider, provider_service)
        guid = 'tag_reuters.com_2016_newsml_L1N14N0FF:1542761538'
        items = provider_service.fetch_ingest(guid)
        for item in items:
            item['ingest_provider'] = provider['_id']
            item['expiry'] = utcnow() + timedelta(hours=11)
        self.ingest_items(items, provider, provider_service)
        ingest_service = get_resource_service('ingest')
        lookup = {'uri': items[0].get('uri')}
        family_members = ingest_service.get_from_mongo(req=None, lookup=lookup)
        self.assertEqual(family_members.count(), 2)
        for relative in family_members:
            self.assertEqual(relative['pubstatus'], 'canceled')
            self.assertEqual(relative['state'], 'killed')

    def test_ingest_update(self):
        provider, provider_service = self.setup_reuters_provider()
        items = provider_service.fetch_ingest(reuters_guid)
        items[0]['ingest_provider'] = provider['_id']
        items[0]['expiry'] = utcnow() + timedelta(hours=11)

        self.ingest_items(items, provider, provider_service)

        self.assertEqual(items[0]['unique_id'], 1)
        original_id = items[0]['_id']

        items = provider_service.fetch_ingest(reuters_guid)
        items[0]['ingest_provider'] = provider['_id']
        items[0]['expiry'] = utcnow() + timedelta(hours=11)
        # change the headline
        items[0]['headline'] = 'Updated headline'

        # ingest the item again
        self.ingest_items(items, provider, provider_service)

        # see the update to the headline and unique_id survives
        elastic_item = self.app.data._search_backend('ingest').find_one('ingest', _id=original_id, req=None)
        self.assertEqual(elastic_item['headline'], 'Updated headline')
        self.assertEqual(elastic_item['unique_id'], 1)
        self.assertEqual(elastic_item['unique_name'], '#1')

    def test_get_article_ids(self):
        provider_name = 'reuters'
        provider, provider_service = self.setup_reuters_provider()
        ids = provider_service._get_article_ids('channel1', utcnow(), utcnow() + timedelta(minutes=-10))
        self.assertEqual(len(ids), 3)
        provider = get_resource_service('ingest_providers').find_one(name=provider_name, req=None)
        self.assertEqual(provider['tokens']['poll_tokens']['channel1'], 'ExwaY31kfnR2Z2J1cWZ2YnxoYH9kfw==')

    def test_unknown_category_ingested_is_removed(self):
        vocab = [
            {'_id': 'categories',
             'items': [{'is_active': True, 'name': 'Australian Weather', 'qcode': 'b', 'subject': '17000000'},
                       {'is_active': True, 'name': 'Finance', 'qcode': 'f'}]}
        ]

        self.app.data.insert('vocabularies', vocab)

        provider_name = 'AP'
        provider = get_resource_service('ingest_providers').find_one(name=provider_name, req=None)
        file_path = os.path.join(provider.get('config', {}).get('path', ''), 'ap_anpa-3.tst')
        provider_service = self._get_provider_service(provider)
        feeding_parser = provider_service.get_feed_parser(provider)
        items = [feeding_parser.parse(file_path, provider)]

        # ingest the items and check the subject code has been derived
        items[0]['versioncreated'] = utcnow()
        self.ingest_items(items, provider, provider_service)
        self.assertTrue(len(items[0]['anpa_category']) == 0)

    def setup_reuters_provider(self):
        provider_name = 'reuters'
        provider = get_resource_service('ingest_providers').find_one(name=provider_name, req=None)
        provider_service = self._get_provider_service(provider)
        provider_service.provider = provider
        provider_service.URL = provider.get('config', {}).get('url')
        return provider, provider_service

    def test_ingest_with_routing_keeps_elastic_in_sync(self):
        provider, provider_service = self.setup_reuters_provider()
        items = provider_service.fetch_ingest(reuters_guid)
        items[0]['ingest_provider'] = provider['_id']
        items[0]['expiry'] = utcnow() + timedelta(hours=11)

        desk = {'name': 'foo'}
        self.app.data.insert('desks', [desk])
        self.assertIsNotNone(desk['_id'])
        self.assertIsNotNone(desk['incoming_stage'])

        routing_scheme = {
            "name": "autofetch",
            "rules": [
                {
                    "filter": None,
                    "actions": {
                        "exit": False,
                        "publish": [],
                        "fetch": [
                            {
                                "stage": desk['incoming_stage'],
                                "desk": desk['_id']
                            }
                        ]
                    },
                    "schedule": {
                        "day_of_week": [
                            "MON",
                            "TUE",
                            "WED",
                            "THU",
                            "FRI",
                            "SAT",
                            "SUN"
                        ],
                        "hour_of_day_from": "00:00:00",
                        "hour_of_day_to": "23:55:00",
                        "time_zone": "Europe/Prague"
                    },
                    "name": "fetch"
                }
            ]
        }

        self.ingest_items(items, provider, provider_service, routing_scheme=routing_scheme)

        ingest_service = get_resource_service('ingest')
        lookup = {'guid': items[0]['guid']}
        mongo_item = ingest_service.get_from_mongo(None, lookup)[0]
        elastic_item = ingest_service.get(None, lookup)[0]
        self.assertEqual(mongo_item['_etag'], elastic_item['_etag'])<|MERGE_RESOLUTION|>--- conflicted
+++ resolved
@@ -9,7 +9,7 @@
 # at https://www.sourcefabric.org/superdesk/license
 import os
 
-from datetime import timedelta
+from datetime import timedelta, datetime
 from nose.tools import assert_raises
 from eve.utils import ParsedRequest
 
@@ -50,14 +50,10 @@
         self.assertTrue(removed, 'Failed to mark ingest update as not running.')
 
 
-<<<<<<< HEAD
+reuters_guid = 'tag_reuters.com_2014_newsml_KBN0FL0NM:10'
+
+
 class UpdateIngestTest(TestCase):
-=======
-reuters_guid = 'tag_reuters.com_2014_newsml_KBN0FL0NM:10'
-
-
-class UpdateIngestTest(SuperdeskTestCase):
->>>>>>> 1647f806
 
     def setUp(self):
         setup_providers(self)
@@ -494,14 +490,59 @@
 
     def test_ingest_with_routing_keeps_elastic_in_sync(self):
         provider, provider_service = self.setup_reuters_provider()
-        items = provider_service.fetch_ingest(reuters_guid)
-        items[0]['ingest_provider'] = provider['_id']
-        items[0]['expiry'] = utcnow() + timedelta(hours=11)
 
         desk = {'name': 'foo'}
         self.app.data.insert('desks', [desk])
         self.assertIsNotNone(desk['_id'])
         self.assertIsNotNone(desk['incoming_stage'])
+
+        now = datetime.now()
+
+        items = [
+            {
+                'guid': 'main_text',
+                'versioncreated': now,
+                'headline': 'Headline of the text item',
+            },
+            {'guid': 'image_1', 'type': 'picture', 'versioncreated': now},
+            {'guid': 'image_2', 'type': 'picture', 'versioncreated': now},
+            {
+                'type': 'composite',
+                'guid': 'package:guid:abcd123',
+                'versioncreated': now,
+                'headline': 'Headline of the text item',
+                'groups': [
+                    {
+                        'id': 'root',
+                        'role': 'grpRole:NEP',
+                        'refs': [{'idRef': 'main'}],
+                    }, {
+                        'id': 'main',
+                        'role': 'main',
+                        'refs': [
+                            {'residRef': 'main_text'},
+                            {'residRef': 'image_1'},
+                            {'residRef': 'image_2'},
+                        ],
+                    }
+                ]
+            }
+        ]
+
+        all_week_schedule = {
+            "day_of_week": [
+                "MON",
+                "TUE",
+                "WED",
+                "THU",
+                "FRI",
+                "SAT",
+                "SUN"
+            ],
+            "hour_of_day_from": "00:00:00",
+            "hour_of_day_to": "23:55:00",
+            "time_zone": "Europe/Prague"
+        }
 
         routing_scheme = {
             "name": "autofetch",
@@ -518,29 +559,30 @@
                             }
                         ]
                     },
-                    "schedule": {
-                        "day_of_week": [
-                            "MON",
-                            "TUE",
-                            "WED",
-                            "THU",
-                            "FRI",
-                            "SAT",
-                            "SUN"
-                        ],
-                        "hour_of_day_from": "00:00:00",
-                        "hour_of_day_to": "23:55:00",
-                        "time_zone": "Europe/Prague"
+                    "schedule": all_week_schedule,
+                    "name": "fetch"
+                },
+                {
+                    "filter": None,
+                    "actions": {
+                        "exit": False,
+                        "publish": [],
+                        "fetch": []
                     },
-                    "name": "fetch"
-                }
+                    "schedule": all_week_schedule,
+                    "name": "empty"
+                },
             ]
         }
 
+        ingest_service = get_resource_service('ingest')
         self.ingest_items(items, provider, provider_service, routing_scheme=routing_scheme)
 
-        ingest_service = get_resource_service('ingest')
-        lookup = {'guid': items[0]['guid']}
-        mongo_item = ingest_service.get_from_mongo(None, lookup)[0]
-        elastic_item = ingest_service.get(None, lookup)[0]
-        self.assertEqual(mongo_item['_etag'], elastic_item['_etag'])+        self.assertEqual(4, ingest_service.get_from_mongo(None, {}).count())
+        self.assertEqual(4, ingest_service.get(None, {}).count())
+
+        for item in items:
+            lookup = {'guid': item['guid']}
+            mongo_item = ingest_service.get_from_mongo(None, lookup)[0]
+            elastic_item = ingest_service.get(None, lookup)[0]
+            self.assertEqual(mongo_item['_etag'], elastic_item['_etag'], mongo_item['guid'])